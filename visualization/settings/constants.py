--- conflicted
+++ resolved
@@ -16,11 +16,7 @@
 NAME_FOR_BASE_MODEL = "base_generation"
 EXTRA_FIELDS = ["page_index", "file_name"]
 CHAT_MODE = "chat_mode"
-<<<<<<< HEAD
-CHOOSE_MODEL = "choose dataset"
-=======
 CHOOSE_MODEL = "choose generation"
->>>>>>> 3c2702fa
 DATA_PAGE_SIZE = 10
 ERROR_MESSAGE_TEMPLATE = "When applying {} function\ngot errors\n{}"
 FEW_SHOTS_INPUT = "few_shots_input"
