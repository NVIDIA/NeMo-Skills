# Copyright (c) 2024, NVIDIA CORPORATION.  All rights reserved.
#
# Licensed under the Apache License, Version 2.0 (the "License");
# you may not use this file except in compliance with the License.
# You may obtain a copy of the License at
#
#     http://www.apache.org/licenses/LICENSE-2.0
#
# Unless required by applicable law or agreed to in writing, software
# distributed under the License is distributed on an "AS IS" BASIS,
# WITHOUT WARRANTIES OR CONDITIONS OF ANY KIND, either express or implied.
# See the License for the specific language governing permissions and
# limitations under the License.

import os
from copy import deepcopy
from dataclasses import asdict
from pathlib import Path
from typing import Dict, List, Optional, Tuple, Union

import dash_bootstrap_components as dbc
from dash import ALL, html, no_update
from dash._callback import NoUpdate
from dash.dependencies import Input, Output, State
from flask import current_app
from omegaconf import OmegaConf

from callbacks import app
from layouts import (
    get_few_shots_by_id_layout,
    get_query_params_layout,
    get_results_content_layout,
    get_single_prompt_output_layout,
    get_utils_field_representation,
)
from settings.constants import (
    FEW_SHOTS_INPUT,
    QUERY_INPUT_TYPE,
    SEPARATOR_DISPLAY,
    SEPARATOR_ID,
    UNDEFINED,
)
from utils.common import (
    extract_query_params,
    get_examples,
    get_test_data,
    get_utils_from_config,
    get_values_from_input_group,
)
from utils.strategies.strategy_maker import RunPromptStrategyMaker

from nemo_skills.inference.prompt.utils import (
    FewShotExamples,
    PromptConfig,
    context_templates,
    get_prompt_config,
)


@app.callback(
    [
        Output("js_container", "children", allow_duplicate=True),
        Output("js_trigger", "children", allow_duplicate=True),
    ],
    Input("prompt_params_input", "active_item"),
    State("js_trigger", "children"),
    prevent_initial_call=True,
)
def trigger_js(active_item: str, js_trigger: str) -> Tuple[str, str]:
    return "", js_trigger + " "


@app.callback(
    [
        Output("few_shots_div", "children"),
        Output("js_container", "children", allow_duplicate=True),
        Output("js_trigger", "children", allow_duplicate=True),
    ],
    Input("examples_type", "value"),
    State("js_trigger", "children"),
    prevent_initial_call=True,
)
def update_examples_type(
    examples_type: str, js_trigger: str
) -> Union[NoUpdate, dbc.AccordionItem]:
    if not examples_type:
        examples_type = ""
    size = len(
        get_examples().get(
            examples_type,
            [],
        )
    )
    return (
        RunPromptStrategyMaker().get_strategy().get_few_shots_div_layout(size),
        "",
        js_trigger + " ",
    )


@app.callback(
    [
        Output("few_shots_pagination_content", "children"),
        Output("js_container", "children", allow_duplicate=True),
        Output("js_trigger", "children", allow_duplicate=True),
    ],
    [
        Input("few_shots_pagination", "active_page"),
        Input(
            {
                "type": "view_mode",
                "id": FEW_SHOTS_INPUT,
            },
            "value",
        ),
        Input('examples_type', "value"),
    ],
    State("js_trigger", "children"),
    prevent_initial_call=True,
)
def change_examples_page(
    page: int,
    view_mode: List[str],
    examples_type: str,
    js_trigger: str,
) -> Tuple[Tuple[html.Div], int]:
    if not examples_type:
        examples_type = ""
    return (
        get_few_shots_by_id_layout(page, examples_type, view_mode and len(view_mode)),
        '',
        js_trigger + '',
    )


@app.callback(
    [
        Output("few_shots_pagination", "max_value", allow_duplicate=True),
        Output("few_shots_pagination", "active_page", allow_duplicate=True),
    ],
    Input("add_example_button", "n_clicks"),
    State('examples_type', "value"),
    prevent_initial_call=True,
)
def add_example(
    n_clicks: int,
    examples_type: str,
) -> Tuple[int, int, int]:
    if not examples_type:
        examples_type = ""
    if examples_type not in get_examples():
        get_examples()[examples_type] = []
    last_page = len(get_examples()[examples_type])
    examples_type_keys = (
        list(get_examples().keys())[0]
        if not len(get_examples()[examples_type])
        else examples_type
    )
    get_examples()[examples_type].append(
        {key: "" for key in get_examples()[examples_type_keys][0].keys()}
    )
    return (last_page + 1, last_page + 1)


@app.callback(
    [
        Output("few_shots_pagination", "max_value", allow_duplicate=True),
        Output("few_shots_pagination", "active_page", allow_duplicate=True),
        Output("few_shots_pagination_content", "children", allow_duplicate=True),
        Output("js_container", "children", allow_duplicate=True),
        Output("js_trigger", "children", allow_duplicate=True),
    ],
    Input("del_example_button", "n_clicks"),
    [
        State("few_shots_pagination", "active_page"),
        State('examples_type', "value"),
        State(
            {
                "type": "view_mode",
                "id": FEW_SHOTS_INPUT,
            },
            "value",
        ),
        State("js_trigger", "children"),
    ],
    prevent_initial_call=True,
)
def del_example(
    n_clicks: int,
    page: int,
    examples_type: str,
    view_mode: List[str],
    js_trigger: str,
) -> Tuple[
    Union[int, NoUpdate],
    Union[int, NoUpdate],
    Union[Tuple[html.Div], NoUpdate],
    Union[int, NoUpdate],
]:
    if not n_clicks:
        return no_update, no_update, no_update, no_update, no_update
    if not examples_type:
        examples_type = ""
    if examples_type not in get_examples():
        get_examples()[examples_type] = []
    last_page = len(get_examples()[examples_type])
    if last_page:
        prev_pagination_page = page if page < last_page else page - 1
        get_examples()[examples_type].pop(page - 1)
        return (
            last_page - 1,
            prev_pagination_page,
            get_few_shots_by_id_layout(prev_pagination_page, examples_type, view_mode),
            '',
            js_trigger + ' ',
        )
    return no_update, no_update, no_update, no_update, no_update


@app.callback(
    Output(
        "dummy_output",
        'children',
        allow_duplicate=True,
    ),
    Input({"type": FEW_SHOTS_INPUT, "id": ALL}, "value"),
    [
        State({"type": FEW_SHOTS_INPUT, "id": ALL}, "id"),
        State("few_shots_pagination", "active_page"),
        State('examples_type', "value"),
        State(
            {
                "type": "view_mode",
                "id": FEW_SHOTS_INPUT,
            },
            "value",
        ),
    ],
    prevent_initial_call=True,
)
def update_examples(
    page_content: Optional[List[str]],
    page_content_ids: List[int],
    page: int,
    examples_type: str,
    view_mode: List[str],
) -> NoUpdate:
    if view_mode and len(view_mode) or not page_content:
        return no_update

    if not examples_type:
        examples_type = ""
    if examples_type not in get_examples():
        get_examples()[examples_type] = []
    last_page = len(get_examples()[examples_type])
    if last_page:
        get_examples()[examples_type][page - 1 if page else 0] = {
            key["id"]: value for key, value in zip(page_content_ids, page_content)
        }
    return no_update


@app.callback(
    [
        Output(
            SEPARATOR_ID.join(field.split(SEPARATOR_DISPLAY)),
            "value",
        )
        for field in get_utils_from_config(
<<<<<<< HEAD
            {"prompt": asdict(PromptConfig(FewShotExamples()))}
=======
            {"prompt": asdict(PromptConfig(few_shot_examples=FewShotExamples()))}
>>>>>>> 3c2702fa
        ).keys()
    ]
    + [
        Output("js_container", "children", allow_duplicate=True),
        Output("js_trigger", "children", allow_duplicate=True),
    ],
    Input("prompt_type", "value"),
    State("js_trigger", "children"),
    prevent_initial_call=True,
)
def update_prompt_type(
    prompt_type: str, js_trigger: str
) -> Union[NoUpdate, dbc.AccordionItem]:
    prompt_types = [
        os.path.splitext(file)[0]
        for file in os.listdir(
            Path.joinpath(
                Path(__file__).parents[2].absolute(),
                "nemo_skills/inference/prompt",
            )
        )
        if os.path.splitext(file)[1] == '.yaml'
    ]
    if prompt_type not in prompt_types:
<<<<<<< HEAD
        output_len = len(
            get_utils_from_config(asdict(PromptConfig(FewShotExamples()))).keys()
        )
=======
        output_len = len(get_utils_from_config(asdict(PromptConfig(few_shot_examples=FewShotExamples()))).keys())
>>>>>>> 3c2702fa
        return [no_update] * (output_len + 2)
    prompt_config = get_prompt_config(prompt_type)
    current_app.config['data_explorer']['prompt']['stop_phrases'] = list(
        prompt_config.stop_phrases
    )
    return [
        get_utils_field_representation(value, key)
        for key, value in get_utils_from_config(
            OmegaConf.to_container(prompt_config)
        ).items()
    ] + ['', js_trigger + " "]


@app.callback(
    [
        Output("context_template", "value"),
        Output("js_container", "children", allow_duplicate=True),
        Output("js_trigger", "children", allow_duplicate=True),
    ],
    Input("context_type", "value"),
    State("js_trigger", "children"),
    prevent_initial_call=True,
)
def update_context_type(
    context_type: str, js_trigger: str
) -> Union[NoUpdate, dbc.AccordionItem]:
    return context_templates.get(context_type, no_update), "", js_trigger + " "


@app.callback(
    Output("utils_group", "children"),
    Input("range_random_seed_mode", "value"),
    State("utils_group", "children"),
)
def update_random_seed_mode(
    range_random_mode: List[int],
    utils: List[Dict],
) -> List[Dict]:
    for i, util in enumerate(utils):
        name = util['props']['children'][0]['props']['children']
        if name in ("random_seed", "start_random_seed", "end_random_seed"):
            break

    if range_random_mode:
        utils[i]['props']['children'][0]['props']['children'] = "start_random_seed"
        utils[i]['props']['children'][1]['props']['id'] = "start_random_seed"
        utils.insert(i + 1, deepcopy(utils[i]))
        utils[i + 1]['props']['children'][0]['props']['children'] = "end_random_seed"
        utils[i + 1]['props']['children'][1]['props']['id'] = "end_random_seed"
        utils[i + 1]['props']['children'][1]['props']['value'] += 1
    else:
        utils[i]['props']['children'][0]['props']['children'] = "random_seed"
        utils[i]['props']['children'][1]['props']['id'] = "random_seed"
        utils.pop(i + 1)
    return utils


@app.callback(
    [
        Output("results_content", "children"),
        Output("loading_container", "children", allow_duplicate=True),
    ],
    Input("run_button", "n_clicks"),
    [
        State("utils_group", "children"),
        State("range_random_seed_mode", "value"),
        State("run_mode_options", "value"),
        State({"type": QUERY_INPUT_TYPE, "id": ALL}, "value"),
        State({"type": QUERY_INPUT_TYPE, "id": ALL}, "id"),
        State("loading_container", "children"),
    ],
    prevent_initial_call=True,
)
def get_run_test_results(
    n_clicks: int,
    utils: List[Dict],
    range_random_mode: List[int],
    run_mode: str,
    query_params: List[str],
    query_params_ids: List[Dict],
    loading_container: str,
) -> Union[Tuple[html.Div, str], Tuple[NoUpdate, NoUpdate]]:
    if n_clicks is None:
        return no_update, no_update

    utils = get_values_from_input_group(utils)
    if "examples_type" in utils and utils["examples_type"] is None:
        utils["examples_type"] = ""

    return (
        RunPromptStrategyMaker(run_mode)
        .get_strategy()
        .run(
            utils,
            {
                **extract_query_params(query_params_ids, query_params),
                "range_random_mode": range_random_mode,
            },
        ),
        loading_container + " ",
    )


@app.callback(
    [
        Output("prompt_params_input", "children", allow_duplicate=True),
        Output("js_container", "children", allow_duplicate=True),
        Output("js_trigger", "children", allow_duplicate=True),
        Output("results_content", "children", allow_duplicate=True),
    ],
    Input("run_mode_options", "value"),
    [
        State("utils_group", "children"),
        State("js_trigger", "children"),
    ],
    prevent_initial_call=True,
)
def change_mode(
    run_mode: str, utils: List[Dict], js_trigger: str
) -> Tuple[List[dbc.AccordionItem], None]:
    utils = get_values_from_input_group(utils)
    return (
        get_query_params_layout(run_mode, utils.get('data_file', UNDEFINED)),
        "",
        js_trigger + ' ',
        None,
    )


@app.callback(
    [
        Output("query_input_children", "children", allow_duplicate=True),
        Output("query_store", "data", allow_duplicate=True),
        Output("js_container", "children", allow_duplicate=True),
        Output("js_trigger", "children", allow_duplicate=True),
    ],
    [
        Input("query_search_button", "n_clicks"),
        Input("data_file", "value"),
        Input("run_mode_options", "value"),
    ],
    [
        State("query_search_input", "value"),
        State("js_trigger", "children"),
    ],
    prevent_initial_call=True,
)
def prompt_search(
    n_clicks: int, data_file: str, run_mode: str, index: int, js_trigger: str
) -> Tuple[Union[List[str], NoUpdate]]:
    query_data = get_test_data(index, data_file)[0]
    return (
        RunPromptStrategyMaker()
        .get_strategy()
        .get_query_input_children_layout(
            query_data,
            [],
        ),
        query_data,
        "",
        js_trigger + " ",
    )


@app.callback(
    [
        Output("query_input_children", "children", allow_duplicate=True),
        Output("query_store", "data", allow_duplicate=True),
        Output("js_container", "children", allow_duplicate=True),
        Output("js_trigger", "children", allow_duplicate=True),
    ],
    [
        Input(
            {
                "type": "view_mode",
                "id": QUERY_INPUT_TYPE,
            },
            "value",
        ),
    ],
    [
        State("query_store", "data"),
        State({"type": QUERY_INPUT_TYPE, "id": ALL}, "value"),
        State({"type": QUERY_INPUT_TYPE, "id": ALL}, "id"),
        State("js_trigger", "children"),
    ],
    prevent_initial_call=True,
)
def change_prompt_search_mode(
    view_mode: List[str],
    query_store: Dict[str, str],
    query_params: List[str],
    query_params_ids: List[int],
    js_trigger: str,
) -> Tuple[Union[List[str], NoUpdate]]:
    if view_mode and len(view_mode):
        query_store = extract_query_params(query_params_ids, query_params)

    return (
        RunPromptStrategyMaker()
        .get_strategy()
        .get_query_input_children_layout(
            query_store,
            view_mode,
        ),
        query_store,
        "",
        js_trigger + " ",
    )


@app.callback(
    Output("results_content", "children", allow_duplicate=True),
    Input("preview_button", "n_clicks"),
    [
        State("run_mode_options", "value"),
        State("utils_group", "children"),
        State({"type": QUERY_INPUT_TYPE, "id": ALL}, "value"),
        State({"type": QUERY_INPUT_TYPE, "id": ALL}, "id"),
    ],
    prevent_initial_call=True,
)
def preview(
    n_clicks: int,
    run_mode: str,
    utils: List[Dict],
    query_params: List[str],
    query_params_ids: List[int],
) -> html.Pre:
    utils = get_values_from_input_group(utils)

    prompt = (
        RunPromptStrategyMaker(run_mode)
        .get_strategy()
        .get_prompt(utils, extract_query_params(query_params_ids, query_params))
    )
    return get_results_content_layout(str(prompt))


@app.callback(
    Output("results_content_text", "children", allow_duplicate=True),
    Input(
        {
            "type": "view_mode",
            "id": "results_content",
        },
        "value",
    ),
    State("text_store", "data"),
    prevent_initial_call=True,
)
def change_results_content_mode(view_mode: List[str], text: str) -> html.Pre:
    return get_single_prompt_output_layout(text) if view_mode and len(view_mode) else text<|MERGE_RESOLUTION|>--- conflicted
+++ resolved
@@ -267,11 +267,7 @@
             "value",
         )
         for field in get_utils_from_config(
-<<<<<<< HEAD
-            {"prompt": asdict(PromptConfig(FewShotExamples()))}
-=======
             {"prompt": asdict(PromptConfig(few_shot_examples=FewShotExamples()))}
->>>>>>> 3c2702fa
         ).keys()
     ]
     + [
@@ -296,13 +292,11 @@
         if os.path.splitext(file)[1] == '.yaml'
     ]
     if prompt_type not in prompt_types:
-<<<<<<< HEAD
         output_len = len(
-            get_utils_from_config(asdict(PromptConfig(FewShotExamples()))).keys()
+            get_utils_from_config(
+                asdict(PromptConfig(few_shot_examples=FewShotExamples()))
+            ).keys()
         )
-=======
-        output_len = len(get_utils_from_config(asdict(PromptConfig(few_shot_examples=FewShotExamples()))).keys())
->>>>>>> 3c2702fa
         return [no_update] * (output_len + 2)
     prompt_config = get_prompt_config(prompt_type)
     current_app.config['data_explorer']['prompt']['stop_phrases'] = list(
