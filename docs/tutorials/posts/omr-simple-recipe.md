---
date: 2025-07-10
readtime: 20
---

# A Simple Pipeline to Improve Math Reasoning Accuracy

This tutorial walks you through a simplified version of the pipeline that we used to win the [AIMO2 Kaggle competition](https://www.kaggle.com/competitions/ai-mathematical-olympiad-progress-prize-2/leaderboard).
We will start with [Qwen2.5-14B-Instruct](https://huggingface.co/Qwen/Qwen2.5-14B-Instruct) model that only scores ~10% on AIME24 benchmark and improve it to ~30% through a series of NeMo-Skills jobs.

If you’re following along, you’ll need access to either an NVIDIA DGX box with eight NVIDIA A100 (or newer) GPUs or a Slurm cluster with similarly configured nodes. All commands should only take ~2 hours to run.

<!-- more -->


You can also watch a video version of this tutorial.

<div style="position: relative; width: 100%; padding-bottom: 56.25%; height: 0;">
  <iframe
    src="https://www.youtube.com/embed/rwpsofHdAOo?si=fi0rm_-A3-N3q5Jz"
    style="position: absolute; top: 0; left: 0; width: 100%; height: 100%;"
    frameborder="0"
    allow="accelerometer; autoplay; clipboard-write; encrypted-media; gyroscope; picture-in-picture; web-share"
    referrerpolicy="strict-origin-when-cross-origin"
    allowfullscreen>
  </iframe>
</div>


## Setup

To orchestrate complex jobs, NeMo-Skills uses Docker containers. You’ll need to install [NVIDIA Container Toolkit](https://docs.nvidia.com/datacenter/cloud-native/container-toolkit/latest/install-guide.html) if running locally or use a Slurm cluster that supports [NVIDIA/pyxis](https://github.com/NVIDIA/pyxis). In both cases, it’s recommended that you set up NeMo-Skills on a local workstation and configure it to access your Slurm cluster through ssh. It will take care of uploading your code and scheduling jobs.

Run the following commands locally to complete the setup:

```shell
pip install git+https://github.com/NVIDIA-NeMo/Skills.git
ns setup
```

When prompted to add mounts, define a folder as `/workspace`. This folder will be used in subsequent commands. For more details, see the [NeMo-Skills configs](https://nvidia-nemo.github.io/Skills/basics/cluster-configs/) documentation.

In the following sections, we will always use commands with `--cluster=local` argument which you’d need to change to `--cluster=slurm` (or whatever you named the config during the setup process) if running on Slurm. When using Slurm, all commands will finish immediately and schedule jobs in the cluster queue.

[Weights & Biases (W&B)](https://wandb.ai/site/) will be used for convenient logging of evaluation results and model outputs. You can disable this by removing all W&B related arguments from the commands.

## Baseline Evaluation

To start, let's first evaluate the original model to see where it stands. We will use [Qwen2.5 14B Instruct](https://huggingface.co/Qwen/Qwen2.5-14B-Instruct) and measure results on [AIME24 and AIME25](https://artofproblemsolving.com/wiki/index.php/AIME_Problems_and_Solutions) benchmarks.
In this case let's use vllm as an inference library.

```shell
# prepare benchmark data
ns prepare_data aime24 aime25
# launch evaluation
ns eval \
    --cluster=local \
    --expname=baseline-eval \
    --model=Qwen/Qwen2.5-14B-Instruct \
    --server_type=vllm \
    --server_gpus=8 \
    --benchmarks=aime24:8,aime25:8 \
    --output_dir=/workspace/evals/baseline \
    --num_jobs=1
# summarize results, after the evaluation job is done
ns summarize_results --cluster=local /workspace/evals/baseline --wandb_name=baseline-evals
```

The `ns eval` command will run eight generations for each sample in aime24/25 benchmarks and `summarize_results` will report an average pass@1, pass@8, and majority@8 metrics.

```
--------------------------------- aime24 ---------------------------------
evaluation_mode  | num_entries | avg_tokens | symbolic_correct | no_answer
pass@1[avg-of-8] | 30          | 865        | 15.83%           | 1.67%
majority@8       | 30          | 865        | 20.00%           | 0.00%
pass@8           | 30          | 865        | 36.67%           | 0.00%


--------------------------------- aime25 ---------------------------------
evaluation_mode  | num_entries | avg_tokens | symbolic_correct | no_answer
pass@1[avg-of-8] | 30          | 871        | 12.50%           | 0.42%
majority@8       | 30          | 871        | 20.00%           | 0.00%
pass@8           | 30          | 871        | 33.33%           | 0.00%
```

Note that you might not get exactly the same numbers because of the stochastic nature of LLM generations. You can read more about `ns eval` pipeline options in the [evaluation](https://nvidia-nemo.github.io/Skills/pipelines/evaluation/) documentation.

## Synthetic Data Generation

To improve on the established baseline, let's generate some synthetic mathematical data. Following the [OpenMathReasoning recipe](https://nvidia-nemo.github.io/Skills/openmathreasoning1/), we will use a small set of [AoPS forum discussions](https://artofproblemsolving.com/community) and extract problems from them using the same Qwen2.5-14B-Instruct model. We will then generation the new "long reasoning" solutions using [QwQ-32B](https://huggingface.co/Qwen/QwQ-32B). These problem-solution pairs will be used for training.

This simplified pipeline is very basic and misses multiple important steps (extracting ground-truth answers and filtering for correctness, for example). However, it should be enough to teach the 14B model how to use long reasoning and significantly improve the baseline results.

Let's start by downloading the data, as well as the problem extraction prompt and postprocessing script:

```shell
ns run_cmd --expname=prepare-data --log_dir=/workspace/prepare-data --cluster=local \
    'cd /workspace && \
    export DOWNLOAD_PREFIX=https://raw.githubusercontent.com/NVIDIA/NeMo-Skills/refs/heads/main/recipes/openmathreasoning && \
    wget $DOWNLOAD_PREFIX/scripts/prepare_raw_data.py && \
    wget $DOWNLOAD_PREFIX/prompts/extract-problems.yaml && \
    wget $DOWNLOAD_PREFIX/scripts/postprocess_problem_extraction.py && \
    python prepare_raw_data.py && \
    head -n 1000 raw_aops_data.jsonl > data.jsonl'
```

The fields from the data.jsonl will be used to fill the prompt in [extract-problems.yaml](https://github.com/NVIDIA-NeMo/Skills/blob/main/recipes/openmathreasoning/prompts/extract-problems.yaml), and this final prompt will be passed to an LLM. To learn more, you can inspect the data file and prompt script. For more details about prompt format, see the [prompts](https://nvidia-nemo.github.io/Skills/basics/prompt-format/) documentation.

Next, run the [generation pipeline](https://nvidia-nemo.github.io/Skills/pipelines/generation/) using the [Python API](https://nvidia-nemo.github.io/Skills/pipelines/#python-interface):

```py
# run_sdg.py
from nemo_skills.pipeline.cli import generate, wrap_arguments

cluster = "local"
num_gpus = 8

postprocess_cmd = (
    f"python /workspace/postprocess_problem_extraction.py "
    f"    /workspace/sdg/problems/output.jsonl "
    f"    /workspace/sdg/extracted-problems.jsonl "
)

generate(
    ctx=wrap_arguments(
        f"++prompt_config=/workspace/extract-problems.yaml "
    ),
    cluster=cluster,
    input_file="/workspace/data.jsonl",
    output_dir="/workspace/sdg/problems",
    postprocess_cmd=postprocess_cmd,
    expname="problem-extraction",
    run_after=["prepare-data"],
    model="Qwen/Qwen2.5-14B-Instruct",
    server_type="vllm",
    server_gpus=num_gpus,
    # remove these parameters to disable wandb logging
    log_samples=True,
    wandb_group="sdg",
)
```

You can inspect sdg/extracted-problems.yaml to see the outputs. There should be a new field containing the extracted problems. Let's use the QwQ-32B model to generate solutions to these problems.

Add the following code to the end of sdg.py script and rerun it. By default, it will skip the problem extraction step (if it’s complete) because NeMo-Skills can detect if the generation has already finished.

```py
generate(
    ctx=wrap_arguments(
        f"++prompt_config=generic/math "
        f"++inference.temperature=0.6 "
        f"++inference.tokens_to_generate=8192 "
    ),
    cluster=cluster,
    input_file="/workspace/sdg/extracted-problems.jsonl",
    output_dir="/workspace/sdg/solutions",
    expname="solution-generation",
    run_after="problem-extraction",
    model="Qwen/QwQ-32B",
    server_type="trtllm",
    server_gpus=num_gpus,
    # remove these parameters to disable wandb logging
    log_samples=True,
    wandb_group="sdg",
)
```

It might take a few hours for this job to complete. If you’re able to run on multiple nodes in a Slurm cluster, you can parallelize it across N independent jobs by adding `num_chunks=N`. You can learn more about this and other parameters in the [generation](https://nvidia-nemo.github.io/Skills/pipelines/generation/) documentation.

If you have W&B logging enabled, you can inspect generations there as shown on the picture below.

![The output of ns generate pipeline in the W&B dashboard](../images/omr-simple-recipe/figure1.png)

You can find the page by opening one experiment, switching to the Files tab, and clicking on samples.json.

## Model Training

With the synthetic data generated, you can use it to fine-tune the model. The following sections will show how to use [NeMo-RL](https://github.com/NVIDIA-NeMo/RL/) to do this.

First, prepare the data in the required format:

```shell
ns run_cmd --log_dir=/workspace/prepare-sft-data --expname=prepare-sft-data --run_after=solution-generation --cluster=local \
    'python -m nemo_skills.training.prepare_data \
      ++input_files=/workspace/sdg/solutions/output.jsonl \
      ++output_path=/workspace/sft-data.jsonl \
      ++prompt_config=generic/math \
      ++tokenizer=Qwen/Qwen2.5-32B-Instruct \
      ++filters.remove_contaminated=false \
      ++add_unlabeled=true \
      ++filters.remove_no_think_tags=true
```

<<<<<<< HEAD
=======
Next, [convert the model](https://nvidia-nemo.github.io/Skills/pipelines/checkpoint-conversion/) to NeMo format. You can skip this step for NeMo-RL training.
>>>>>>> ea29b1bf

For the NeMo-RL with megatron backend, use the following training command. Add `--disable_wandb` to disable W&B logging.

```shell
ns nemo_rl sft \
    --cluster=local \
    --expname=training \
    --run_after=prepare-sft-data \
    --output_dir=/workspace/training \
    --hf_model=Qwen/Qwen2.5-14B-Instruct \
    --num_nodes=1 \
    --num_gpus=8 \
    --training_data=/workspace/sft-data.jsonl \
    --backend=megatron \
    --final_hf_path=/workspace/training/qwen2.5-14b-improved-hf \
    ++policy.max_total_sequence_length=8192 \
    ++policy.train_global_batch_size=32 \
    ++policy.tensor_model_parallel_size=4 \
    ++policy.context_parallel_size=2 \
    ++policy.lr=1e-5 \
    ++sft.max_num_epochs=2
```

To learn more about SFT configuration, see the [NeMo-Skills training](https://nvidia-nemo.github.io/Skills/pipelines/training/) documentation. If you have W\&B logging enabled, you can inspect the training metrics there.

![Training metrics in the W&B dashboard](../images/omr-simple-recipe/figure2.png)

## Final Evaluation

To check model improvement, let's run another evaluation.

```shell
# launching evaluation
ns eval \
    --cluster=local \
    --expname=final-eval \
    --run_after=training \
    --model=/workspace/training/qwen2.5-14b-improved-hf \
    --server_type=vllm \
    --server_gpus=8 \
    --benchmarks=aime24:8,aime25:8 \
    --output_dir=/workspace/evals/after-training \
    --num_jobs=1 \
    ++inference.tokens_to_generate=16384
# summarize results, after the evaluation job is done
ns summarize_results --cluster=local /workspace/evals/after-training --wandb_name=after-training-evals
```

This evaluation should show good improvements for both benchmarks.

```
--------------------------------- aime24 ---------------------------------
evaluation_mode  | num_entries | avg_tokens | symbolic_correct | no_answer
pass@1[avg-of-8] | 30          | 13262      | 23.33%           | 60.42%
majority@8       | 30          | 13262      | 36.67%           | 23.33%
pass@8           | 30          | 13262      | 50.00%           | 23.33%


--------------------------------- aime25 ---------------------------------
evaluation_mode  | num_entries | avg_tokens | symbolic_correct | no_answer
pass@1[avg-of-8] | 30          | 13244      | 16.25%           | 65.42%
majority@8       | 30          | 13244      | 20.00%           | 30.00%
pass@8           | 30          | 13244      | 30.00%           | 30.00%
```

You can also see it in the W&B dashboard. Switch to the Runs panel and click on Columns to customize the displayed metrics.

![Evaluation results in the Weights & Biases dashboard](../images/omr-simple-recipe/figure3.png)

## What's next?

With NeMo-Skills, you can easily build sophisticated pipelines by connecting the various stages needed to improve LLM abilities. This enables you to seamlessly switch between different training and inference frameworks. All the commands used in this tutorial can be combined into a [single script](https://github.com/NVIDIA-NeMo/Skills/blob/main/recipes/openmathreasoning/scripts/simplified_recipe.py) that schedules the entire job. With just one line change, you can transition from quick prototyping on your local workstation to large-scale experiments on a Slurm cluster.

As an exercise, try adding the extra filtering steps mentioned in the [OpenMathReasoning documentation](https://nvidia-nemo.github.io/Skills/releases/openmathreasoning/dataset/). You can also try generating multiple solutions per problem and check how this affects final evaluation results. As you will see, having a single script that runs everything—from data generation to model training to evaluation—makes it very easy to iterate on changes to any part of the pipeline.<|MERGE_RESOLUTION|>--- conflicted
+++ resolved
@@ -191,10 +191,6 @@
       ++filters.remove_no_think_tags=true
 ```
 
-<<<<<<< HEAD
-=======
-Next, [convert the model](https://nvidia-nemo.github.io/Skills/pipelines/checkpoint-conversion/) to NeMo format. You can skip this step for NeMo-RL training.
->>>>>>> ea29b1bf
 
 For the NeMo-RL with megatron backend, use the following training command. Add `--disable_wandb` to disable W&B logging.
 
