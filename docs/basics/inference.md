# Inference

Here are the instructions on how to run inference with our repo.

## Download/convert the model

<<<<<<< HEAD
Get the model you want to use. You can use any model that's supported by vLLM, sglang, TensorRT-LLM, NeMo or Megatron.
=======
Get the model you want to use. You can use any model that's supported by vLLM, sglang, TensorRT-LLM or Megatron.
>>>>>>> d5d70328
You can also use [Nvidia NIM API](https://www.nvidia.com/en-us/ai/) for models that are hosted there.

## Start the server

<<<<<<< HEAD
Start the server hosting your model. Here is an example. Skip this step if you want to use cloud models through an API.
=======
Start the server hosting your model. Skip this step if you want to use cloud models through an API.
>>>>>>> d5d70328

```bash
ns start_server \
    --cluster local \
    --model meta-llama/Llama-3.1-8B-Instruct \
    --server_type vllm \
    --server_gpus 1 \
    --server_nodes 1
```

If the model needs to execute code, add `--with_sandbox`

You could also launch an interactive web chat application by adding `--launch_chat_interface`, for more details see the [Chat Interface documentation](chat_interface.md).

## Send inference requests

Click on :material-plus-circle: symbols in the snippet below to learn more details.


=== "Self-hosted models"

    ```python
    from nemo_skills.inference.model import get_model
    from nemo_skills.prompt.utils import get_prompt

<<<<<<< HEAD
    llm = get_model(server_type="vllm")  # localhost by default
    prompt = get_prompt('generic/default') # (1)!
    prompts = [prompt.fill({'question': "What's 2 + 2?"})]
    print(prompts[0]) # (2)!
    outputs = llm.generate(prompts=prompts)
    print(outputs[0]["generation"]) # (3)!
=======
    llm = get_model(model="meta-llama/Llama-3.1-8B-Instruct", server_type="vllm")  # localhost by default
    prompt = get_prompt('generic/default', 'llama3-instruct') # (1)!
    prompt = prompt.fill({'question': "What's 2 + 2?"})
    print(prompt) # (2)!
    output = llm.generate_sync(prompt=prompt)
    print(output["generation"]) # (3)!
>>>>>>> d5d70328
    ```

    1.   Here we use [generic/default](https://github.com/NVIDIA/NeMo-Skills/tree/main/nemo_skills/prompt/config/generic/default.yaml) config.

         See [nemo_skills/prompt](https://github.com/NVIDIA/NeMo-Skills/tree/main/nemo_skills/prompt) for more config options
         or [create your own prompts](prompt-format.md)


    2.   This should print

         ```python-console
<<<<<<< HEAD
         >>> print(prompts[0])
         [{'role': 'user', 'content': "What's 2 + 2?"}]
=======
         >>> print(prompt)
         <|begin_of_text|><|start_header_id|>system<|end_header_id|>

         <|eot_id|><|start_header_id|>user<|end_header_id|>

         What's 2 + 2?<|eot_id|><|start_header_id|>assistant<|end_header_id|>
>>>>>>> d5d70328
         ```

         If you don't want to use our prompt class, just create this list yourself

    3.   This should print
         ```python-console
         >>> print(output["generation"])
         2 + 2 = 4.
         ```

=== "API models"

    ```python
    from nemo_skills.inference.model import get_model
    from nemo_skills.prompt.utils import get_prompt

    llm = get_model( # (1)!
        server_type="openai",  # NIM models are using OpenAI API
        base_url="https://integrate.api.nvidia.com/v1",
        model="meta/llama-3.1-8b-instruct",
    )
    prompt = get_prompt('generic/default') # (2)!

    prompt = prompt.fill({'question': "What's 2 + 2?"})

    print(prompt) # (3)!
    output = llm.generate_sync(prompt=prompt)
    print(output["generation"]) # (4)!
    ```

    1.   Don't forget to define `NVIDIA_API_KEY`.

         To use OpenAI models, use `OPENAI_API_KEY` and set `base_url=https://api.openai.com/v1`.

    2.   Here we use [generic/default](https://github.com/NVIDIA/NeMo-Skills/tree/main/nemo_skills/prompt/config/generic/default.yaml) config.

         See [nemo_skills/prompt](https://github.com/NVIDIA/NeMo-Skills/tree/main/nemo_skills/prompt) for more config options
         or [create your own prompts](prompt-format.md)


    3.   This should print

         ```python-console
         >>> print(prompt)
         [{'role': 'user', 'content': "What's 2 + 2?"}]
         ```

         If you don't want to use our prompt class, just create this list yourself

    4.   This should print
         ```python-console
         >>> print(output["generation"])
         2 + 2 = 4.
         ```

=== "With code execution"

    ``` python
    from nemo_skills.code_execution.sandbox import get_sandbox
    from nemo_skills.inference.model import get_code_execution_model
    from nemo_skills.prompt.utils import get_prompt

    sandbox = get_sandbox()  # localhost by default
<<<<<<< HEAD
    llm = get_code_execution_model(server_type="vllm", sandbox=sandbox)
    prompt = get_prompt('generic/default', code_tags='llama3') # (1)!
=======
    llm = get_code_execution_model(model="meta-llama/Llama-3.1-8B-Instruct", server_type="vllm", sandbox=sandbox)
    prompt = get_prompt('generic/default', 'llama3-instruct', code_tags='llama3') # (1)!
>>>>>>> d5d70328
    prompt.config.system = ( # (2)!
        "Environment: ipython\n\n"
        "Use Python to solve this math problem."
    )
    prompt = prompt.fill({'question': "What's 2 + 2?"})
    print(prompt) # (3)!
    output = llm.generate_sync(prompt=prompt, **prompt.get_code_execution_args()) # (4)!
    print(output["generation"]) # (5)!
    ```

    1.   Here we use [generic/default](https://github.com/NVIDIA/NeMo-Skills/tree/main/nemo_skills/prompt/config/generic/default.yaml) config.

         Note how we are updating system message on the next line (you can also include it in the config directly).

         See [nemo_skills/prompt](https://github.com/NVIDIA/NeMo-Skills/tree/main/nemo_skills/prompt) for more config options
         or [create your own prompts](prompt-format.md)

    2.   8B model doesn't always follow these instructions, so using 70B or 405B for code execution is recommended.

    3.   This should print

         ```python-console
<<<<<<< HEAD
         >>> print(prompts[0])
         [
            {'role': 'system', 'content': 'Environment: ipython\n\nUse Python to solve this math problem.'},
            {'role': 'user', 'content': "What's 2 + 2?"}
         ]
=======
         >>> print(prompt)
         <|begin_of_text|><|start_header_id|>system<|end_header_id|>

         Environment: ipython

         Use Python to solve this math problem.<|eot_id|><|start_header_id|>user<|end_header_id|>

         What's 2 + 2?<|eot_id|><|start_header_id|>assistant<|end_header_id|>
>>>>>>> d5d70328
         ```

         If you don't want to use our prompt class, just create this object yourself

    4.   `prompt.get_code_execution_args()` simply returns a dictionary with start/stop tokens,
         so that we know when to stop LLM generation and how to format the output.

         If you don't want to use our prompt class, just define those parameters directly.

    5.   This should print
         ```python-console
         >>> print(output["generation"])
         <|python_tag|>print(2 + 2)<|eom_id|><|start_header_id|>ipython<|end_header_id|>

         completed
         [stdout]
         4
         [/stdout]<|eot_id|><|start_header_id|>assistant<|end_header_id|>

         The answer is 4.
         ```

         The "4" in the stdout is coming directly from Python interpreter running in the sandbox.

If you want to use completions api, you can also provide `tokenizer` parameter to `get_prompt` and it will use
tokenizer's chat template to format messages and return you a string.

You can learn more about how our prompt formatting works in the [prompt format docs](../basics/prompt-format.md).

!!! note

    You can also use slurm config when launching a server. If you do that, add `host=<slurm node hostname>`
    to the `get_model/sandbox` calls and define `NEMO_SKILLS_SSH_KEY_PATH` and `NEMO_SKILLS_SSH_SERVER` env vars
    to set the connection through ssh.<|MERGE_RESOLUTION|>--- conflicted
+++ resolved
@@ -4,20 +4,12 @@
 
 ## Download/convert the model
 
-<<<<<<< HEAD
-Get the model you want to use. You can use any model that's supported by vLLM, sglang, TensorRT-LLM, NeMo or Megatron.
-=======
 Get the model you want to use. You can use any model that's supported by vLLM, sglang, TensorRT-LLM or Megatron.
->>>>>>> d5d70328
 You can also use [Nvidia NIM API](https://www.nvidia.com/en-us/ai/) for models that are hosted there.
 
 ## Start the server
 
-<<<<<<< HEAD
-Start the server hosting your model. Here is an example. Skip this step if you want to use cloud models through an API.
-=======
 Start the server hosting your model. Skip this step if you want to use cloud models through an API.
->>>>>>> d5d70328
 
 ```bash
 ns start_server \
@@ -43,21 +35,12 @@
     from nemo_skills.inference.model import get_model
     from nemo_skills.prompt.utils import get_prompt
 
-<<<<<<< HEAD
-    llm = get_model(server_type="vllm")  # localhost by default
-    prompt = get_prompt('generic/default') # (1)!
-    prompts = [prompt.fill({'question': "What's 2 + 2?"})]
-    print(prompts[0]) # (2)!
-    outputs = llm.generate(prompts=prompts)
-    print(outputs[0]["generation"]) # (3)!
-=======
     llm = get_model(model="meta-llama/Llama-3.1-8B-Instruct", server_type="vllm")  # localhost by default
-    prompt = get_prompt('generic/default', 'llama3-instruct') # (1)!
-    prompt = prompt.fill({'question': "What's 2 + 2?"})
+    prompt_obj = get_prompt('generic/default') # (1)!
+    prompt = prompt_obj.fill({'question': "What's 2 + 2?"})
     print(prompt) # (2)!
-    output = llm.generate_sync(prompt=prompt)
+    output = llm.generate(prompt=prompt)
     print(output["generation"]) # (3)!
->>>>>>> d5d70328
     ```
 
     1.   Here we use [generic/default](https://github.com/NVIDIA/NeMo-Skills/tree/main/nemo_skills/prompt/config/generic/default.yaml) config.
@@ -69,17 +52,8 @@
     2.   This should print
 
          ```python-console
-<<<<<<< HEAD
-         >>> print(prompts[0])
+         >>> print(prompt)
          [{'role': 'user', 'content': "What's 2 + 2?"}]
-=======
-         >>> print(prompt)
-         <|begin_of_text|><|start_header_id|>system<|end_header_id|>
-
-         <|eot_id|><|start_header_id|>user<|end_header_id|>
-
-         What's 2 + 2?<|eot_id|><|start_header_id|>assistant<|end_header_id|>
->>>>>>> d5d70328
          ```
 
          If you don't want to use our prompt class, just create this list yourself
@@ -101,9 +75,9 @@
         base_url="https://integrate.api.nvidia.com/v1",
         model="meta/llama-3.1-8b-instruct",
     )
-    prompt = get_prompt('generic/default') # (2)!
+    prompt_obj = get_prompt('generic/default') # (2)!
 
-    prompt = prompt.fill({'question': "What's 2 + 2?"})
+    prompt = prompt_obj.fill({'question': "What's 2 + 2?"})
 
     print(prompt) # (3)!
     output = llm.generate_sync(prompt=prompt)
@@ -143,18 +117,13 @@
     from nemo_skills.prompt.utils import get_prompt
 
     sandbox = get_sandbox()  # localhost by default
-<<<<<<< HEAD
-    llm = get_code_execution_model(server_type="vllm", sandbox=sandbox)
-    prompt = get_prompt('generic/default', code_tags='llama3') # (1)!
-=======
     llm = get_code_execution_model(model="meta-llama/Llama-3.1-8B-Instruct", server_type="vllm", sandbox=sandbox)
-    prompt = get_prompt('generic/default', 'llama3-instruct', code_tags='llama3') # (1)!
->>>>>>> d5d70328
-    prompt.config.system = ( # (2)!
+    prompt_obj = get_prompt('generic/default', code_tags='llama3') # (1)!
+    prompt_obj.config.system = ( # (2)!
         "Environment: ipython\n\n"
         "Use Python to solve this math problem."
     )
-    prompt = prompt.fill({'question': "What's 2 + 2?"})
+    prompt = prompt_obj.fill({'question': "What's 2 + 2?"})
     print(prompt) # (3)!
     output = llm.generate_sync(prompt=prompt, **prompt.get_code_execution_args()) # (4)!
     print(output["generation"]) # (5)!
@@ -172,22 +141,11 @@
     3.   This should print
 
          ```python-console
-<<<<<<< HEAD
-         >>> print(prompts[0])
+         >>> print(prompt)
          [
             {'role': 'system', 'content': 'Environment: ipython\n\nUse Python to solve this math problem.'},
             {'role': 'user', 'content': "What's 2 + 2?"}
          ]
-=======
-         >>> print(prompt)
-         <|begin_of_text|><|start_header_id|>system<|end_header_id|>
-
-         Environment: ipython
-
-         Use Python to solve this math problem.<|eot_id|><|start_header_id|>user<|end_header_id|>
-
-         What's 2 + 2?<|eot_id|><|start_header_id|>assistant<|end_header_id|>
->>>>>>> d5d70328
          ```
 
          If you don't want to use our prompt class, just create this object yourself
