# Copyright (c) 2024, NVIDIA CORPORATION.  All rights reserved.
#
# Licensed under the Apache License, Version 2.0 (the "License");
# you may not use this file except in compliance with the License.
# You may obtain a copy of the License at
#
#     http://www.apache.org/licenses/LICENSE-2.0
#
# Unless required by applicable law or agreed to in writing, software
# distributed under the License is distributed on an "AS IS" BASIS,
# WITHOUT WARRANTIES OR CONDITIONS OF ANY KIND, either express or implied.
# See the License for the specific language governing permissions and
# limitations under the License.

import hashlib
import sys
from pathlib import Path

import yaml

from nemo_skills.pipeline import wrap_arguments
from nemo_skills.pipeline.cli import run_cmd

sys.path.append(str(Path(__file__).absolute().parent / 'gpu-tests'))
from test_train import docker_run


def compute_md5(file_path):
    hash_md5 = hashlib.md5()
    with open(file_path, "rb") as f:
        for chunk in iter(lambda: f.read(4096), b""):
            hash_md5.update(chunk)
    return hash_md5.hexdigest()


def docker_rm_and_mkdir(file_):
    directory = Path(file_).absolute().parent
    test_config_path = Path(__file__).absolute().parent / "gpu-tests" / "test-local.yaml"
    config = yaml.safe_load(open(test_config_path).read())
    volumes = config['mounts']
    container = config['containers']['nemo-skills']
    rm_mkdir_cmd = f"rm -f {str(file_)} && mkdir -p {str(directory)}"
    docker_run(
        image_name=container,
        volume_paths=volumes,
        command=rm_mkdir_cmd,
    )


def test_multiple_files():
    output_file = f"/tmp/nemo-skills-tests/data/processed_multifile_output.jsonl"
    docker_rm_and_mkdir(output_file)
    run_cmd(
        cluster='test-local',
        config_dir=Path(__file__).parent / 'gpu-tests',
        log_dir='/tmp/nemo-skills-tests/test_multiple_files',
        ctx=wrap_arguments(
            f"python -m nemo_skills.training.prepare_data "
            f"    ++input_files='tests/data/output-rs*.test' "
            f"    ++output_path={output_file} "
            f"    ++prompt_config=generic/math "
            f"    ++prompt_template=llama3-instruct "
            f"    ++exclude_optional_keys=false "
            f"    ++filters.remove_len_outlier_problems=false "
            f"    ++filters.drop_multi_boxed=true "
            f"    ++filters.trim_solutions=true "
            f"    ++filters.drop_incorrect_arithmetic=false "
            f"    ++filters.split_arithmetic=false "
            f"    ++filters.remove_contaminated=false "
            f"    ++num_output_samples=32 "
            f"    ++downsampling_method=fair "
            f"    ++do_shuffle=false "
        ),
    )

    expected_md5 = "8fce1c6a4abc47e82eec4e781909469b"
    output_md5 = compute_md5(output_file)

    assert (
        expected_md5 == output_md5
    ), "MD5 hashes do not match, something is wrong with nemo_skills/training/prepare_data.py"


def test_exclude_keys():
    output_file = f"/tmp/nemo-skills-tests/data/processed_compact_output.jsonl"
    docker_rm_and_mkdir(output_file)
    run_cmd(
        cluster='test-local',
        config_dir=Path(__file__).parent / 'gpu-tests',
        log_dir='/tmp/nemo-skills-tests/test_exclude_keys',
        ctx=wrap_arguments(
            f"python -m nemo_skills.training.prepare_data "
            f"    ++input_files='tests/data/output-rs*.test' "
            f"    ++output_path={output_file} "
            f"    ++prompt_config=generic/math "
            f"    ++prompt_template=llama3-instruct "
            f"    ++exclude_optional_keys=true "
            f"    ++filters.remove_len_outlier_problems=false "
            f"    ++filters.drop_multi_boxed=true "
            f"    ++filters.trim_solutions=true "
            f"    ++filters.drop_incorrect_arithmetic=false "
            f"    ++filters.split_arithmetic=false "
            f"    ++filters.remove_contaminated=false "
            f"    ++num_output_samples=32 "
            f"    ++downsampling_method=fair "
            f"    ++do_shuffle=false ",
        ),
    )

    expected_md5 = "08c9b228faa1065825b68c0c994fcdb4"
    output_md5 = compute_md5(output_file)

    assert (
        expected_md5 == output_md5
    ), "MD5 hashes do not match, something is wrong with nemo_skills/training/prepare_data.py"


def test_code_sft_data():
    output_file = f"/tmp/nemo-skills-tests/data/code_processed_output.jsonl"
    docker_rm_and_mkdir(output_file)
    run_cmd(
        cluster='test-local',
        config_dir=Path(__file__).parent / 'gpu-tests',
        log_dir='/tmp/nemo-skills-tests/test_code_sft_data',
        ctx=wrap_arguments(
            f"python -m nemo_skills.training.prepare_data "
<<<<<<< HEAD
            f"    --config-name=prepare_code_sft_data "
=======
            f"    --config-name=code_sft "
>>>>>>> 1ae6c5d6
            f"    ++preprocessed_dataset_files='tests/data/code-output.test' "
            f"    ++output_path={output_file} "
            f"    ++prompt_config=generic/codegen "
            f"    ++prompt_template=llama3-instruct "
            f"    ++exclude_optional_keys=false "
            f"    ++filters.drop_incorrect_code_blocks=false "
        ),
    )

    expected_md5 = "a830a174291795cc7db0d1c3ee39de25"
    output_md5 = compute_md5(output_file)

    assert (
        expected_md5 == output_md5
    ), "MD5 hashes do not match, something is wrong with nemo_skills/training/prepare_data.py"


def test_openmathinstruct2():
    output_file = f"/tmp/nemo-skills-tests/data/openmathinstruct2-sft.jsonl"
    docker_rm_and_mkdir(output_file)
    run_cmd(
        cluster='test-local',
        config_dir=Path(__file__).parent / 'gpu-tests',
        log_dir='/tmp/nemo-skills-tests/test_openmathinstruct2',
        ctx=wrap_arguments(
            f"python -m nemo_skills.training.prepare_data "
            f"    ++preprocessed_dataset_files='tests/data/openmathinstruct2.test' "
            f"    ++output_path={output_file} "
            f"    ++prompt_template=llama3-instruct "
            f"    ++prompt_config=generic/math "
            f"    ++output_key=generated_solution "
            f"    ++filters.remove_len_outlier_problems=false "
            f"    ++filters.drop_multi_boxed=false "
            f"    ++filters.trim_prefix=false "
            f"    ++filters.trim_solutions=false "
            f"    ++filters.drop_incorrect_arithmetic=false "
            f"    ++filters.split_arithmetic=false "
            f"    ++filters.remove_contaminated=false "
        ),
    )

    expected_md5 = "981e11051436be68cdc45953888a5685"
    output_md5 = compute_md5(output_file)

    assert (
        expected_md5 == output_md5
<<<<<<< HEAD
    ), "MD5 hashes do not match, something is wrong with nemo_skills/finetuning/prepare_data.py"
=======
    ), "MD5 hashes do not match, something is wrong with nemo_skills/training/prepare_data.py"
>>>>>>> 1ae6c5d6
<|MERGE_RESOLUTION|>--- conflicted
+++ resolved
@@ -124,11 +124,7 @@
         log_dir='/tmp/nemo-skills-tests/test_code_sft_data',
         ctx=wrap_arguments(
             f"python -m nemo_skills.training.prepare_data "
-<<<<<<< HEAD
-            f"    --config-name=prepare_code_sft_data "
-=======
             f"    --config-name=code_sft "
->>>>>>> 1ae6c5d6
             f"    ++preprocessed_dataset_files='tests/data/code-output.test' "
             f"    ++output_path={output_file} "
             f"    ++prompt_config=generic/codegen "
@@ -175,8 +171,4 @@
 
     assert (
         expected_md5 == output_md5
-<<<<<<< HEAD
-    ), "MD5 hashes do not match, something is wrong with nemo_skills/finetuning/prepare_data.py"
-=======
-    ), "MD5 hashes do not match, something is wrong with nemo_skills/training/prepare_data.py"
->>>>>>> 1ae6c5d6
+    ), "MD5 hashes do not match, something is wrong with nemo_skills/training/prepare_data.py"