# Copyright (c) 2024, NVIDIA CORPORATION.  All rights reserved.
#
# Licensed under the Apache License, Version 2.0 (the "License");
# you may not use this file except in compliance with the License.
# You may obtain a copy of the License at
#
#     http://www.apache.org/licenses/LICENSE-2.0
#
# Unless required by applicable law or agreed to in writing, software
# distributed under the License is distributed on an "AS IS" BASIS,
# WITHOUT WARRANTIES OR CONDITIONS OF ANY KIND, either express or implied.
# See the License for the specific language governing permissions and
# limitations under the License.


from nemo_skills.prompt.utils import get_prompt


def test_generic_math_problem_augmentation_prompt():
    prompt = get_prompt('generic/problem-augmentation', 'llama3-instruct', 'math_problem_augmentation')

    expected_prompt = """<|begin_of_text|><|start_header_id|>system<|end_header_id|>

<|eot_id|><|start_header_id|>user<|end_header_id|>

Write a new math problem inspired by a given one. Make the new problem reasonable and solvable.

Here are some examples of how to complete this task.

Original problem:
In the equation
$$5x^2-kx+1=0$$
determine $k$ such that the difference of the roots be equal to unity.

New problem:
The roots $x_1$ and $x_2$ of the equation
$$x^2-3ax+a^2=0$$
are such that
$x_1^2+x_2^2=1.75$.
Determine $a$.





Original problem:
Solve the following equation
$\\ds\\f{3+x}{3x}=\\sqrt {\\ds\\f{1}{9}+\\ds\\f{1}{x}\\sqrt {\\ds\\f{4}{9}+\\ds\\f{2}{x^2}}}$

New problem:
Solve the following equation
$\\sqrt {1+x\\sqrt {x^2+24}}=x+1$





Original problem:
In an infinitely decreasing geometric progression the sum
of all the terms occupying odd places is equal to 36, and that of all
the terms at even places equals 12.
Find the progression.

New problem:
The sum of the terms of an infinitely decreasing geometric
progression is equal to 56, and the sum of the squared terms of the
same progression is 448.
Find the first term and the common ratio.





Original problem:
Two railway stations are at a distance of 96 km from each other.
One train covers this distance 40 minutes faster than does the other.
The speed of the first train is 12 km/h higher than that of the second.
Determine the speed of both trains.

New problem:
A student was asked to multiply 78 by a two-digit number
in which the tens digit was three times as large as the units digit;
by mistake, he interchanged the digits in the second factor and
thus obtained a product smaller than the true product by 2808.
What was the true product?





Original problem:
What's the meaning of life?

Write another problem inspired by this one.
Don't just change the numbers and context, but try to create a problem that requires another approach to solve.
Start directly with the problem statement and DO NOT include any phrases such as "Here is a new math problem inspired by a given one".
After the problem is completed finish your response right away.<|eot_id|><|start_header_id|>assistant<|end_header_id|>

"""
<<<<<<< HEAD
    assert prompt.build_string({'problem': "What's the meaning of life?"}) == expected_prompt
=======
    assert prompt.fill({'problem': "What's the meaning of life?"}) == expected_prompt
>>>>>>> a5a14201


def test_generic_gsm8k_problem_augmentation_prompt():
    prompt = get_prompt('generic/problem-augmentation-similar', 'nemotron-instruct', 'gsm8k_problem_augmentation')

    expected_prompt = """<extra_id_0>System

<extra_id_1>User
Write a new math problem similar to a given one. Make the new problem reasonable and solvable.

Here are some examples of how to complete this task.

Original problem:
Olivia has $23. She bought five bagels for $3 each. How much money does she have left?

New problem:
Aiden has $35. He purchased eight pencils for $2 each and a notebook for $5. How much money does he have remaining?





Original problem:
Michael had 58 golf balls. On tuesday, he lost 23 golf balls. On wednesday, he lost 2 more. How many golf balls did he have at the end of wednesday?

New problem:
Sarah collected 72 seashells during her beach vacation. On Thursday, she gave 15 seashells to her friend as a souvenir. On Friday, she found 8 more seashells while exploring the shore. How many seashells did Sarah have at the end of Friday?





Original problem:
Angelo and Melanie want to plan how many hours over the next week they should study together for their test next week. They have 2 chapters of their textbook to study and 4 worksheets to memorize. They figure out that they should dedicate 3 hours to each chapter of their textbook and 1.5 hours for each worksheet. If they plan to study no more than 4 hours each day, how many days should they plan to study total over the next week if they take a 10-minute break every hour, include 3 10-minute snack breaks each day, and 30 minutes for lunch each day?

New problem:
Samantha and David are preparing for their upcoming science fair project. They have four different experiments to conduct and a research paper to write. Each experiment is estimated to take 2 hours, and the research paper will require 8 hours to complete. To stay focused and productive, they plan to take a 15-minute break for every 1.5 hours of work and have three 20-minute snack breaks each day. Additionally, they allocate 45 minutes for lunch each day. If they want to limit their daily study time to 5 hours, how many days should they plan to work on their project over the next two weeks?





Original problem:
Leah had 32 chocolates and her sister had 42. If they ate 35, how many pieces do they have left in total?

New problem:
Tom has 50 marbles, and his friend Jerry has 65 marbles. If they decide to play a game and bet 20 marbles each, how many marbles will they have left in total after the game?





Original problem:
There were nine computers in the server room. Five more computers were installed each day, from monday to thursday. How many computers are now in the server room?

New problem:
In a garden, there were 12 flowers. Every morning for a week (from Monday to Sunday), 3 more flowers were planted. How many flowers are there in the garden now?





Original problem:
Jason had 20 lollipops. He gave Denny some lollipops. Now Jason has 12 lollipops. How many lollipops did Jason give to Denny?

New problem:
Sarah had 35 marbles. She gave some marbles to her friend Emma. Now Sarah has 18 marbles left. How many marbles did Sarah give to Emma?





Original problem:
Sam bought a dozen boxes, each with 30 highlighter pens inside, for $10 each box. He rearranged five of these boxes into packages of six highlighters each and sold them for $3 per package. He sold the rest of the highlighters separately at the rate of three pens for $2. How much profit did he make in total, in dollars?

New problem:
Amy purchased 8 crates, each containing 24 colorful markers, for $12 per crate. She decided to create sets of 4 markers each and sell them for $2 per set. The remaining markers she sold individually at a rate of 5 markers for $3. Calculate the total profit Amy made, in dollars.





Original problem:
There are 15 trees in the grove. Grove workers will plant trees in the grove today. After they are done, there will be 21 trees. How many trees did the grove workers plant today?

New problem:
In a garden, there are 25 rose bushes. The gardener plans to plant some more rose bushes today. After planting, there will be a total of 40 rose bushes in the garden. How many rose bushes will the gardener plant today?





Original problem:
What's the meaning of life?

Write another problem similar to this one.
Start directly with the problem statement and DO NOT include any phrases such as "Here is a new math problem similar to a given one".
After the problem is completed finish your response right away.
<extra_id_1>Assistant
"""
<<<<<<< HEAD
    assert prompt.build_string({'problem': "What's the meaning of life?"}) == expected_prompt
=======
    assert prompt.fill({'problem': "What's the meaning of life?"}) == expected_prompt
>>>>>>> a5a14201


def test_generic_codegen_prompt():
    prompt = get_prompt('generic/codegen')

    expected_prompt = [
        {'role': 'system', 'content': ''},
        {
            'role': 'user',
            'content': '''
Here is a problem for which you need to generate/complete code:
def 2_plus_2():
    """Write code to solve 2 + 2"""

Please continue to complete the function with python programming language. You are not allowed to modify the given code and do the completion only.

The solution should be in the following format:
```python
# Your code here
```'''.strip(),
        },
    ]
<<<<<<< HEAD
    assert (
        prompt.build_messages({'question': 'def 2_plus_2():\n    """Write code to solve 2 + 2"""'}) == expected_prompt
    )
=======
    assert prompt.fill({'question': 'def 2_plus_2():\n    """Write code to solve 2 + 2"""'}) == expected_prompt
>>>>>>> a5a14201


def test_generic_default_prompt():
    prompt = get_prompt('generic/default')

    expected_prompt = [
        {'role': 'system', 'content': ''},
        {
            'role': 'user',
            'content': 'How are you?',
        },
    ]
<<<<<<< HEAD
    assert prompt.build_messages({'question': 'How are you?'}) == expected_prompt
=======
    assert prompt.fill({'question': 'How are you?'}) == expected_prompt
>>>>>>> a5a14201


def test_generic_math_prompt():
    prompt = get_prompt('generic/math', 'llama3-instruct')

    expected_prompt = """<|begin_of_text|><|start_header_id|>system<|end_header_id|>

<|eot_id|><|start_header_id|>user<|end_header_id|>

Solve the following math problem. Make sure to put the answer (and only answer) inside \\boxed{}.

2 + 2 = ?<|eot_id|><|start_header_id|>assistant<|end_header_id|>

"""
<<<<<<< HEAD
    assert prompt.build_string({'problem': '2 + 2 = ?'}) == expected_prompt
=======
    assert prompt.fill({'problem': '2 + 2 = ?'}) == expected_prompt
>>>>>>> a5a14201


def test_generic_math_prompt_code_examples():
    prompt = get_prompt('generic/math', 'llama3-base', 'math_text_with_code')

    expected_prompt = """<|begin_of_text|>Solve the following math problem. Make sure to put the answer (and only answer) inside \\boxed{}.

Here are some examples of problems and solutions you can refer to.

Problem:
A parabola with equation $y=x^2+bx+c$ passes through the points $(-1,-11)$ and $(3,17)$. What is $c$?

Solution:
Let's write down an equation for the parabola and solve for $c$ using sympy.
<llm-code>
import sympy as sp

# define the symbols
x, y, b, c = sp.symbols('x y b c')

# define the parabola equation
parabola_eq = sp.Eq(y, x**2 + b*x + c)

# the parabola passes through the points (-1,-11) and (3,17)
# so we substitute these points into the parabola equation
point_1 = parabola_eq.subs({x: -1, y: -11})
point_2 = parabola_eq.subs({x: 3, y: 17})

# we now have two equations and two unknowns (b and c)
# we will solve for b and c
solutions = sp.solve((point_1,point_2), (b, c))
solutions[c]
</llm-code><llm-code-output>

completed
[stdout]
-7
[/stdout]</llm-code-output>

So c is \\boxed{-7}





Problem:
Let $f(x)$ be an odd function.  Is $f(f(x))$ even, odd, or neither?

Enter "odd", "even", or "neither".

Solution:
The definition of an odd function is that $f(-x) = -f(x)$.
Applying this to $f(f(-x))$ we get $f(f(-x)) = f(-f(x)) = -f(f(x))$.
Thus, $f(f(x))$ is an \\boxed{odd} function.





Problem:
At the 2007 Math Olympics, Team Canada won $17$ out of a possible $100$ medals. Which one of the following is closest to the fraction of medals that they won? $$
\\frac{1}{4} \\qquad \\frac{1}{5} \\qquad \\frac{1}{6} \\qquad \\frac{1}{7} \\qquad \\frac{1}{8}
$$

Solution:
Let's use sympy to print out the differences between the fraction of medals that Canada won and each of the options.
<llm-code>
from sympy import Rational, Abs

# team Canada won 17 out of 100 medals
medal_frac = Rational(17, 100)

# list of options
options = [Rational(1, 4), Rational(1, 5), Rational(1, 6), Rational(1, 7), Rational(1, 8)]

# let's print out the differences
[Abs(medal_frac - frac_option) for frac_option in options]
</llm-code><llm-code-output>

completed
[stdout]
[2/25, 3/100, 1/300, 19/700, 9/200]
[/stdout]</llm-code-output>

Let's now check which difference is the smallest.
<llm-code>
import numpy as np

# Calculate the idx of the closest option
min_idx = np.argmin([2/25, 3/100, 1/300, 19/700, 9/200])

# Print the closest option
print(options[min_idx])
</llm-code><llm-code-output>

completed
[stdout]
1/6
[/stdout]</llm-code-output>

So the answer is \\boxed{1/6}.





Problem:
A rectangular box $P$ is inscribed in a sphere of radius $r$. The surface area of $P$ is 384, and the sum of the lengths of its 12 edges is 112. What is $r$?

Solution:
Let the dimensions of $P$ be $x$, $y$, and $z$.
The sum of the box's edges is $4(x + y + z)$ and the surface area is $2xy + 2yz + 2xz$.
The diameter of the sphere is $2r$ and it's equal to the diagonal of the box.
Let's now write down the equations based on the above information and solve them using sympy.
<llm-code>
from sympy import symbols, Eq, solve

# define the variables
x, y, z, r = symbols('x y z r')

# equations based on the given information
eq1 = Eq(2 * (x*y + x*z + y*z), 384)
eq2 = Eq(4 * (x + y + z), 112)

# the diagonal of the box is the diameter of the sphere
diagonal_eq = Eq(x**2 + y**2 + z**2, (2*r)**2)

# solve the equations
solutions = solve((eq1, eq2, diagonal_eq), (x, y, z, r))

# let's see which values of r we get
[solution[-1] for solution in solutions]
</llm-code><llm-code-output>

completed
[stdout]
[-10, -10, 10, 10]
[/stdout]</llm-code-output>

Since the radius of the sphere is positive, we get $r = \\boxed{10}$.





Problem:
A bee starts flying from point $P_0$. She flies $1$ inch due east to point $P_1$. For $j \\ge 1$, once the bee reaches point $P_j$, she turns $30^{\\circ}$ counterclockwise and then flies $j+1$ inches straight to point $P_{j+1}$. When the bee reaches $P_{2015},$ how far from $P_0$ is she, in inches?

Solution:
We can represent the rotation action via $\\omega = e^{\\pi i/6}$.
Let's assume the bee starts at the origin, so $P_{2015}$ is at the point \\[z = 1 + 2 \\omega + 3 \\omega^2 + 4 \\omega^3 + \\dots + 2015 \\omega^{2014}.\\]
This is an arithmetic-geometric series which we can solve by simplifying the expression.
Alternatively, we can solve for |z| using sympy using the following code.
<llm-code>
from sympy import I, pi, exp, sqrt

# rotation action of 30 degrees
omega = exp(I * pi/6)

position = 0

for i in range(2015):
    delta = (i + 1) * omega**(i)
    position += delta

real, img = (position.as_real_imag())
# Distance from origin i.e. starting point
dist = sqrt(real**2 + img**2)
print(dist)
</llm-code><llm-code-output>

completed
[stdout]
sqrt(2)*(1008 + 1008*sqrt(3))
[/stdout]</llm-code-output>

So the bee is $\\boxed{1008\\sqrt{2} + 1008\\sqrt{6}}$ far from the starting point.





Here is the problem you need to solve:
2 + 2 = ?"""
<<<<<<< HEAD
    assert prompt.build_string({'problem': '2 + 2 = ?'}) == expected_prompt
=======
    assert prompt.fill({'problem': '2 + 2 = ?'}) == expected_prompt
>>>>>>> a5a14201


def test_generic_multichoice_prompt():
    prompt = get_prompt('generic/multichoice', 'default-base')

    expected_prompt = """Answer the following multiple choice question.
The last line of your response should be of the following format: 'Answer: $LETTER' (without quotes) where LETTER is one of A, B, C or D..

Question: How are you?

A. Good
B. Bad
C. And you?
D. 42

Think step by step before answering."""
    assert (
<<<<<<< HEAD
        prompt.build_string({'question': 'How are you?', 'A': 'Good', 'B': 'Bad', 'C': 'And you?', 'D': '42'})
=======
        prompt.fill({'question': 'How are you?', 'A': 'Good', 'B': 'Bad', 'C': 'And you?', 'D': '42'})
>>>>>>> a5a14201
        == expected_prompt
    )


def test_llama3_instruct_math_prompt():
    prompt = get_prompt('llama3-instruct/math', 'llama3-instruct-nosys')

    expected_prompt = """<|begin_of_text|><|start_header_id|>user<|end_header_id|>

Solve the following math problem efficiently and clearly:

- For simple problems (2 steps or fewer):
Provide a concise solution with minimal explanation.

- For complex problems (3 steps or more):
Use this step-by-step format:

## Step 1: [Concise description]
[Brief explanation and calculations]

## Step 2: [Concise description]
[Brief explanation and calculations]

...

Regardless of the approach, always conclude with:

Therefore, the final answer is: $\\boxed{answer}$. I hope it is correct.

Where [answer] is just the final number or expression that solves the problem.

Problem: 3 + 5?<|eot_id|><|start_header_id|>assistant<|end_header_id|>

"""
<<<<<<< HEAD
    assert prompt.build_string({'problem': '3 + 5?'}) == expected_prompt
=======
    assert prompt.fill({'problem': '3 + 5?'}) == expected_prompt
>>>>>>> a5a14201


def test_judge_arena():
    prompt = get_prompt('judge/arena')

    expected_prompt = [
        {
            'role': 'system',
            'content': '''
Please act as an impartial judge and evaluate the quality of the responses provided by two AI assistants to the user prompt displayed below. You will be given assistant A's answer and assistant B's answer. Your job is to evaluate which assistant's answer is better.

Begin your evaluation by generating your own answer to the prompt. You must provide your answers before judging any answers.

When evaluating the assistants' answers, compare both assistants' answers with your answer. You must identify and correct any mistakes or inaccurate information.

Then consider if the assistant's answers are helpful, relevant, and concise. Helpful means the answer correctly responds to the prompt or follows the instructions. Note when user prompt has any ambiguity or more than one interpretation, it is more helpful and appropriate to ask for clarifications or more information from the user than providing an answer based on assumptions. Relevant means all parts of the response closely connect or are appropriate to what is being asked. Concise means the response is clear and not verbose or excessive.

Then consider the creativity and novelty of the assistant's answers when needed. Finally, identify any missing important information in the assistants' answers that would be beneficial to include when responding to the user prompt.

After providing your explanation, you must output only one of the following choices as your final verdict with a label:

1. Assistant A is significantly better: [[A>>B]]
2. Assistant A is slightly better: [[A>B]]
3. Tie, relatively the same: [[A=B]]
4. Assistant B is slightly better: [[B>A]]
5. Assistant B is significantly better: [[B>>A]]

Example output: "My final verdict is tie: [[A=B]]".
'''.strip(),
        },
        {
            'role': 'user',
            'content': '''
<|User Prompt|>
What's better for a cold: tea or coffee?

<|The Start of Assistant A's Answer|>
Tea for sure
<|The End of Assistant A's Answer|>

<|The Start of Assistant B's Answer|>
I mean, coffee, why do you even ask?
<|The End of Assistant B's Answer|>
'''.strip(),
        },
    ]
    assert (
<<<<<<< HEAD
        prompt.build_messages(
=======
        prompt.fill(
>>>>>>> a5a14201
            {
                'question': "What's better for a cold: tea or coffee?",
                "answer_1": "Tea for sure",
                "answer_2": "I mean, coffee, why do you even ask?",
            }
        )
        == expected_prompt
    )


def test_judge_math():
    prompt = get_prompt('judge/math')

    expected_prompt = [
        {
            'role': 'system',
            'content': '',
        },
        {
            'role': 'user',
            'content': '''
You will be asked to look at the two answers (predicted and expected) to a math problem and to judge whether they are equivalent within the context of the problem.

Please first explain your reasoning in a couple of sentences. Then respond with only Yes or No as your judgement on whether the two answers are the same.
When comparing answers only perform trivial simplifications.

Here are a few examples.


Example 1:
Problem: Factor $7x^3 - 21x^2 + 14x$.
Predicted answer: $7x(x - 2)(x - 1)$
Expected answer: $7x(x-1)(x-2)$

Reasoning: The order of the factors does not matter, so the answers are the same.
Judgement: Yes


Example 2:
Problem: A rectangle has a length of 6 meters and a width of 2 meters. If the length is reduced by 3 meters and the width is halved, what is the new area of the rectangle in square meters?
Predicted answer: 3/2
Expected answer: 1.5

Reasoning: 3/2 is the same as 1.5
Judgement: Yes


Example 3:
Problem: Simplify the expression $\\sqrt{7!}$, where $n!$ stands for $n\\cdot(n-1)\\cdot(n-2)\\cdots \\cdot 2\\cdot 1$.
Predicted answer: 71
Expected answer: 12\\sqrt{35}.

Reasoning: This is non-trivial to simplify, so the answers are different.
Judgement: No


Example 4:
Problem: What is the simplified form of the expression $\\sqrt{98 x^{3} y^{5} z} ?
\\begin{align*}
\\text{A)} & 2 x y z \\sqrt{7 x y z} &
\\text{B)} &  7 x^{2} y^{2} \\sqrt{2 y z}
\\\\
\\text{C)} & 7 x y^{2} \\sqrt{2 x y z}  &
\\text{D)} &49 x y^{2} \\sqrt{2 x y z}
\\\\
\\end{align*}
Predicted answer: 7 x y^{2} \\\\sqrt{2 x y z}
Expected answer: C

Reasoning: Predicted answer is the same as the expected answer choice C.
Judgement: Yes


Example 5:
Problem: A line segment of length $5$ has one endpoint at $(1, 2)$ and the other endpoint at $(4, b)$. Find all possible values of $b$, separated by commas.
Predicted answer:  -2, 6
Expected answer: 6, -2

Reasoning: The order doesn't matter in the context of the problem.
Judgement: Yes


Example 6:
Problem: Solve $\\tan x = \\sin x$ for $0 \\le x \\le 2 \\pi.$  Enter all the solutions, separated by commas.
Predicted answer: 0, \\pi
Expected answer: 0,\\pi,2\\pi.

Reasoning: Number of solutions is different.
Judgement: No


YOUR TASK

Problem: 1 + 1
Predicted answer: eh, 15?
Expected answer: 2
'''.strip(),
        },
    ]
    assert (
<<<<<<< HEAD
        prompt.build_messages(
=======
        prompt.fill(
>>>>>>> a5a14201
            {
                'problem': "1 + 1",
                "predicted_answer": "eh, 15?",
                "expected_answer": "2",
            }
        )
        == expected_prompt
    )


def test_judge_check_contamination():
    prompt = get_prompt('judge/check-contamination')

    expected_prompt = [
        {
            'role': 'system',
            'content': '',
        },
        {
            'role': 'user',
            'content': '''
Help me determine if the following two math problems are the same.

First problem: 1 + 3
Second problem: what's 3 plus 1?

Disregard the names and minor changes in word order that appear within.
If the two problems are very similar and if they produce the same answer, we consider them to be the same problem.
Respond with only "True" (problems are the same) or "False" (problems are different). Do not respond with anything else.
'''.strip(),
        },
    ]
    assert (
<<<<<<< HEAD
        prompt.build_messages(
=======
        prompt.fill(
>>>>>>> a5a14201
            {
                'problem1': "1 + 3",
                "problem2": "what's 3 plus 1?",
            }
        )
        == expected_prompt
    )<|MERGE_RESOLUTION|>--- conflicted
+++ resolved
@@ -97,11 +97,7 @@
 After the problem is completed finish your response right away.<|eot_id|><|start_header_id|>assistant<|end_header_id|>
 
 """
-<<<<<<< HEAD
-    assert prompt.build_string({'problem': "What's the meaning of life?"}) == expected_prompt
-=======
     assert prompt.fill({'problem': "What's the meaning of life?"}) == expected_prompt
->>>>>>> a5a14201
 
 
 def test_generic_gsm8k_problem_augmentation_prompt():
@@ -202,11 +198,7 @@
 After the problem is completed finish your response right away.
 <extra_id_1>Assistant
 """
-<<<<<<< HEAD
-    assert prompt.build_string({'problem': "What's the meaning of life?"}) == expected_prompt
-=======
     assert prompt.fill({'problem': "What's the meaning of life?"}) == expected_prompt
->>>>>>> a5a14201
 
 
 def test_generic_codegen_prompt():
@@ -229,13 +221,7 @@
 ```'''.strip(),
         },
     ]
-<<<<<<< HEAD
-    assert (
-        prompt.build_messages({'question': 'def 2_plus_2():\n    """Write code to solve 2 + 2"""'}) == expected_prompt
-    )
-=======
     assert prompt.fill({'question': 'def 2_plus_2():\n    """Write code to solve 2 + 2"""'}) == expected_prompt
->>>>>>> a5a14201
 
 
 def test_generic_default_prompt():
@@ -248,11 +234,7 @@
             'content': 'How are you?',
         },
     ]
-<<<<<<< HEAD
-    assert prompt.build_messages({'question': 'How are you?'}) == expected_prompt
-=======
     assert prompt.fill({'question': 'How are you?'}) == expected_prompt
->>>>>>> a5a14201
 
 
 def test_generic_math_prompt():
@@ -267,11 +249,7 @@
 2 + 2 = ?<|eot_id|><|start_header_id|>assistant<|end_header_id|>
 
 """
-<<<<<<< HEAD
-    assert prompt.build_string({'problem': '2 + 2 = ?'}) == expected_prompt
-=======
     assert prompt.fill({'problem': '2 + 2 = ?'}) == expected_prompt
->>>>>>> a5a14201
 
 
 def test_generic_math_prompt_code_examples():
@@ -456,11 +434,7 @@
 
 Here is the problem you need to solve:
 2 + 2 = ?"""
-<<<<<<< HEAD
-    assert prompt.build_string({'problem': '2 + 2 = ?'}) == expected_prompt
-=======
     assert prompt.fill({'problem': '2 + 2 = ?'}) == expected_prompt
->>>>>>> a5a14201
 
 
 def test_generic_multichoice_prompt():
@@ -478,11 +452,7 @@
 
 Think step by step before answering."""
     assert (
-<<<<<<< HEAD
-        prompt.build_string({'question': 'How are you?', 'A': 'Good', 'B': 'Bad', 'C': 'And you?', 'D': '42'})
-=======
         prompt.fill({'question': 'How are you?', 'A': 'Good', 'B': 'Bad', 'C': 'And you?', 'D': '42'})
->>>>>>> a5a14201
         == expected_prompt
     )
 
@@ -517,11 +487,7 @@
 Problem: 3 + 5?<|eot_id|><|start_header_id|>assistant<|end_header_id|>
 
 """
-<<<<<<< HEAD
-    assert prompt.build_string({'problem': '3 + 5?'}) == expected_prompt
-=======
     assert prompt.fill({'problem': '3 + 5?'}) == expected_prompt
->>>>>>> a5a14201
 
 
 def test_judge_arena():
@@ -569,11 +535,7 @@
         },
     ]
     assert (
-<<<<<<< HEAD
-        prompt.build_messages(
-=======
         prompt.fill(
->>>>>>> a5a14201
             {
                 'question': "What's better for a cold: tea or coffee?",
                 "answer_1": "Tea for sure",
@@ -674,11 +636,7 @@
         },
     ]
     assert (
-<<<<<<< HEAD
-        prompt.build_messages(
-=======
         prompt.fill(
->>>>>>> a5a14201
             {
                 'problem': "1 + 1",
                 "predicted_answer": "eh, 15?",
@@ -712,11 +670,7 @@
         },
     ]
     assert (
-<<<<<<< HEAD
-        prompt.build_messages(
-=======
         prompt.fill(
->>>>>>> a5a14201
             {
                 'problem1': "1 + 3",
                 "problem2": "what's 3 plus 1?",
