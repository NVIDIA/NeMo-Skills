# Copyright (c) 2024, NVIDIA CORPORATION.  All rights reserved.
#
# Licensed under the Apache License, Version 2.0 (the "License");
# you may not use this file except in compliance with the License.
# You may obtain a copy of the License at
#
#     http://www.apache.org/licenses/LICENSE-2.0
#
# Unless required by applicable law or agreed to in writing, software
# distributed under the License is distributed on an "AS IS" BASIS,
# WITHOUT WARRANTIES OR CONDITIONS OF ANY KIND, either express or implied.
# See the License for the specific language governing permissions and
# limitations under the License.


from nemo_skills.inference.prompt.utils import Prompt, get_prompt_config


def test_question_generation_rephrasing_prompt():
    config = get_prompt_config('question_generation/rephrasing')
    config.few_shot_examples.example_dicts = [
        {
            'question': 'Are you sure you want to do that?',
            'rephrased_question': "Is this really what you want to do?",
        },
        {'question': 'How are you?', 'rephrased_question': "How is it going?"},
    ]
    config.few_shot_examples.num_few_shots = 2
    prompt = Prompt(config=config)

    expected_prompt = """You are an AI assistant that excels at rephrasing questions. Follow the given examples.

Question:
Are you sure you want to do that?

Rephrase the above question:
Is this really what you want to do?





Question:
How are you?

Rephrase the above question:
How is it going?





Question:
What's the meaning of life?

Rephrase the above question:
"""
    assert prompt.build_string({'question': "What's the meaning of life?"}) == expected_prompt


def test_question_generation_augmentation_prompt():
    config = get_prompt_config('question_generation/augmentation')
    config.few_shot_examples.example_dicts = [
        {
            'question': 'Are you sure you want to do that?',
            'augmented_question': "Is this really what you want to do?",
        },
        {'question': 'How are you?', 'augmented_question': "How is it going?"},
    ]
    config.few_shot_examples.num_few_shots = 2
    prompt = Prompt(config=config)

    expected_prompt = """You are an AI assistant that excels at creating similar questions. Follow the given examples.

Question:
Are you sure you want to do that?

Write another question similar to this one:
Is this really what you want to do?





Question:
How are you?

Write another question similar to this one:
How is it going?





Question:
What's the meaning of life?

Write another question similar to this one:
"""
    assert prompt.build_string({'question': "What's the meaning of life?"}) == expected_prompt


def test_llama3_instruct_prompt():
    config = get_prompt_config('llama3/instruct')
    config.few_shot_examples.example_dicts = [
        {'question': '1 + 1 = ?', 'generation': "That's easy: 2!"},
        {'question': '5 + 5 = ?', 'generation': "That's easy: 10!"},
    ]
    config.few_shot_examples.num_few_shots = 2
    prompt = Prompt(config=config)

    expected_prompt = """<|begin_of_text|><|start_header_id|>user<|end_header_id|>

Here are some examples of questions and solutions followed by a new question that you need to solve.
Make sure to put the answer (and only answer) inside \\boxed{}.

Question:
1 + 1 = ?

My solution:
That's easy: 2!





Question:
5 + 5 = ?

My solution:
That's easy: 10!





Question:
2 + 2 = ?<|eot_id|><|start_header_id|>assistant<|end_header_id|>

"""
    assert prompt.build_string({'question': '2 + 2 = ?'}) == expected_prompt


def test_llama3_base_prompt():
    config = get_prompt_config('llama3/base')
    config.few_shot_examples.example_dicts = [
        {'question': '1 + 1 = ?', 'generation': "That's easy: 2!"},
        {'question': '5 + 5 = ?', 'generation': "That's easy: 10!"},
    ]
    config.few_shot_examples.num_few_shots = 2
    prompt = Prompt(config=config)

    expected_prompt = """<|begin_of_text|>Here are some examples of questions and solutions followed by a new question that you need to solve.
Make sure to put the answer (and only answer) inside \\boxed{}.

Question:
1 + 1 = ?

My solution:
That's easy: 2!





Question:
5 + 5 = ?

My solution:
That's easy: 10!





Question:
2 + 2 = ?

My solution:
"""
    assert prompt.build_string({'question': '2 + 2 = ?'}) == expected_prompt


def test_openmathinstruct_base_prompt():
    config = get_prompt_config('openmathinstruct/base')
    config.few_shot_examples.example_dicts = [
        {'question': '1 + 1 = ?', 'generation': "That's easy: 2!"},
        {'question': '5 + 5 = ?', 'generation': "That's easy: 10!"},
    ]
    config.few_shot_examples.num_few_shots = 2
    prompt = Prompt(config=config)

    expected_prompt = """Here are some examples of questions and solutions followed by a new question that you need to solve.
Make sure to put the answer (and only answer) inside \\boxed{}.

Question:
1 + 1 = ?

My solution:
That's easy: 2!





Question:
5 + 5 = ?

My solution:
That's easy: 10!





Question:
2 + 2 = ?

My solution:
"""
    assert prompt.build_string({'question': '2 + 2 = ?'}) == expected_prompt


def test_openmathinstruct_sft_prompt():
    prompt = Prompt(config=get_prompt_config('openmathinstruct/sft'))
    expected_prompt = """System:
You're an expert Python programmer and mathematician. Help the user to solve this problem using code when necessary. Make sure to put the answer (and only answer) inside \\boxed{}.

User:
2 + 2 = ?

Assistant:
"""
    assert prompt.build_string({'question': '2 + 2 = ?'}) == expected_prompt


def test_nemotron_zeroshot_prompt():
    prompt = Prompt(config=get_prompt_config('nemotron/instruct'))
    expected_prompt = """<extra_id_0>System

<extra_id_1>User
Help the user to solve the given problem.

2 + 2 = ?
<extra_id_1>Assistant
"""
    assert prompt.build_string({'question': '2 + 2 = ?'}) == expected_prompt


def test_nemotron_fewshot_prompt():
    config = get_prompt_config('nemotron/fewshot_instruct')
    config.few_shot_examples.example_dicts = [
        {'question': '1 + 1 = ?', 'generation': "That's easy: 2!"},
        {'question': '5 + 5 = ?', 'generation': "That's easy: 10!"},
    ]
    config.few_shot_examples.num_few_shots = 2
    prompt = Prompt(config=config)

    expected_prompt = """<extra_id_0>System

<extra_id_1>User
Here are some examples of questions and solutions followed by a new question that you need to solve.

Example question:
1 + 1 = ?

Example solution:
That's easy: 2!





Example question:
5 + 5 = ?

Example solution:
That's easy: 10!





Question:
2 + 2 = ?
<extra_id_1>Assistant
"""
    assert prompt.build_string({'question': '2 + 2 = ?'}) == expected_prompt


<<<<<<< HEAD
=======
def test_nemotron_fewshot_prompt_reference():
    config = get_prompt_config('nemotron/fewshot_instruct')
    config.few_shot_examples.example_dicts = [
        {'question': '1 + 1 = ?', 'generation': "That's easy: 2!", 'reference_solution': "Think hard - it's 2"},
        {'question': '5 + 5 = ?', 'generation': "That's easy: 10!", 'reference_solution': "Isn't it 10?"},
    ]
    config.few_shot_examples.num_few_shots = 2
    config.context_type = 'reference_solution'
    prompt = Prompt(config=config)

    expected_prompt = """<extra_id_0>System

<extra_id_1>User
Here are some examples of questions and solutions followed by a new question that you need to solve.

Example question:
1 + 1 = ?

Reference solution (do not copy it):
Think hard - it's 2

Example solution:
That's easy: 2!





Example question:
5 + 5 = ?

Reference solution (do not copy it):
Isn't it 10?

Example solution:
That's easy: 10!





Question:
2 + 2 = ?

Reference solution (do not copy it):
What should I do??
<extra_id_1>Assistant
"""
    assert (
        prompt.build_string({'question': '2 + 2 = ?', 'reference_solution': 'What should I do??'}) == expected_prompt
    )


>>>>>>> 5b7d3b6f
def test_llama3_gsm8k_prompt():
    config = get_prompt_config('llama3/gsm8k')
    prompt = Prompt(config=config)

    expected_prompt = """<|begin_of_text|><|start_header_id|>user<|end_header_id|>

Given the following problem, reason and give a final answer to the problem.
Problem: There are 15 trees in the grove. Grove workers will plant trees in the grove today. After they are done, there will be 21 trees. How many trees did the grove workers plant today?
Your response should end with "The final answer is [answer]" where [answer] is the response to the problem.<|eot_id|><|start_header_id|>assistant<|end_header_id|>

There are 15 trees originally. Then there were 21 trees after some more were planted. So there must have been 21 - 15 = 6. The final answer is 6<|eot_id|><|start_header_id|>user<|end_header_id|>

Given the following problem, reason and give a final answer to the problem.
Problem: If there are 3 cars in the parking lot and 2 more cars arrive, how many cars are in the parking lot?
Your response should end with "The final answer is [answer]" where [answer] is the response to the problem.<|eot_id|><|start_header_id|>assistant<|end_header_id|>

There are originally 3 cars. 2 more cars arrive. 3 + 2 = 5. The final answer is 5<|eot_id|><|start_header_id|>user<|end_header_id|>

Given the following problem, reason and give a final answer to the problem.
Problem: Leah had 32 chocolates and her sister had 42. If they ate 35, how many pieces do they have left in total?
Your response should end with "The final answer is [answer]" where [answer] is the response to the problem.<|eot_id|><|start_header_id|>assistant<|end_header_id|>

Originally, Leah had 32 chocolates. Her sister had 42. So in total they had 32 + 42 = 74. After eating 35, they had 74 - 35 = 39. The final answer is 39<|eot_id|><|start_header_id|>user<|end_header_id|>

Given the following problem, reason and give a final answer to the problem.
Problem: Jason had 20 lollipops. He gave Denny some lollipops. Now Jason has 12 lollipops. How many lollipops did Jason give to Denny?
Your response should end with "The final answer is [answer]" where [answer] is the response to the problem.<|eot_id|><|start_header_id|>assistant<|end_header_id|>

Jason started with 20 lollipops. Then he had 12 after giving some to Denny. So he gave Denny 20 - 12 = 8. The final answer is 8<|eot_id|><|start_header_id|>user<|end_header_id|>

Given the following problem, reason and give a final answer to the problem.
Problem: Shawn has five toys. For Christmas, he got two toys each from his mom and dad. How many toys does he have now?
Your response should end with "The final answer is [answer]" where [answer] is the response to the problem.<|eot_id|><|start_header_id|>assistant<|end_header_id|>

Shawn started with 5 toys. If he got 2 toys each from his mom and dad, then that is 4 more toys. 5 + 4 = 9. The final answer is 9<|eot_id|><|start_header_id|>user<|end_header_id|>

Given the following problem, reason and give a final answer to the problem.
Problem: There were nine computers in the server room. Five more computers were installed each day, from monday to thursday. How many computers are now in the server room?
Your response should end with "The final answer is [answer]" where [answer] is the response to the problem.<|eot_id|><|start_header_id|>assistant<|end_header_id|>

There were originally 9 computers. For each of 4 days, 5 more computers were added. So 5 * 4 = 20 computers were added. 9 + 20 is 29. The final answer is 29<|eot_id|><|start_header_id|>user<|end_header_id|>

Given the following problem, reason and give a final answer to the problem.
Problem: Michael had 58 golf balls. On tuesday, he lost 23 golf balls. On wednesday, he lost 2 more. How many golf balls did he have at the end of wednesday?
Your response should end with "The final answer is [answer]" where [answer] is the response to the problem.<|eot_id|><|start_header_id|>assistant<|end_header_id|>

Michael started with 58 golf balls. After losing 23 on tuesday, he had 58 - 23 = 35. After losing 2 more, he had 35 - 2 = 33 golf balls. The final answer is 33<|eot_id|><|start_header_id|>user<|end_header_id|>

Given the following problem, reason and give a final answer to the problem.
Problem: Olivia has $23. She bought five bagels for $3 each. How much money does she have left?
Your response should end with "The final answer is [answer]" where [answer] is the response to the problem.<|eot_id|><|start_header_id|>assistant<|end_header_id|>

Olivia had 23 dollars. 5 bagels for 3 dollars each will be 5 x 3 = 15 dollars. So she has 23 - 15 dollars left. 23 - 15 is 8. The final answer is 8<|eot_id|><|start_header_id|>user<|end_header_id|>

Given the following problem, reason and give a final answer to the problem.
Problem: Milly needs to return a book she decided was really boring. The book weighs 4 pounds, cost $32, and needs to be returned to a distribution center 20 miles away. If the shipping company charges $0.35 per pound plus $0.08 per mile, and Amazon will only refund 75% of the book's purchase price, how much money will Milly lose?
Your response should end with "The final answer is [answer]" where [answer] is the response to the problem.<|eot_id|><|start_header_id|>assistant<|end_header_id|>

"""
    assert (
        prompt.build_string(
            {
                'question': "Milly needs to return a book she decided was really boring. The book weighs 4 pounds, cost $32, and needs to be returned to a distribution center 20 miles away. If the shipping company charges $0.35 per pound plus $0.08 per mile, and Amazon will only refund 75% of the book's purchase price, how much money will Milly lose?"
            }
        )
        == expected_prompt
    )


def test_llama3_math_prompt():
    config = get_prompt_config('llama3/math')
    prompt = Prompt(config=config)

    expected_prompt = """<|begin_of_text|><|start_header_id|>user<|end_header_id|>

Solve the following math problem efficiently and clearly:

- For simple problems (2 steps or fewer):
Provide a concise solution with minimal explanation.

- For complex problems (3 steps or more):
Use this step-by-step format:

## Step 1: [Concise description]
[Brief explanation and calculations]

## Step 2: [Concise description]
[Brief explanation and calculations]

...

Regardless of the approach, always conclude with:

Therefore, the final answer is: $\\boxed{answer}$. I hope it is correct.

Where [answer] is just the final number or expression that solves the problem.

Problem: Find the sum of all complex values of $a,$ such that the polynomial $x^4 + (a^2 - 1) x^2 + a^3$ has exactly two distinct complex roots.<|eot_id|><|start_header_id|>assistant<|end_header_id|>

"""
    assert (
        prompt.build_string(
            {
                'question': "Find the sum of all complex values of $a,$ such that the polynomial $x^4 + (a^2 - 1) x^2 + a^3$ has exactly two distinct complex roots."
            }
        )
        == expected_prompt
    )


def test_llama3_mmlu_prompt():
    config = get_prompt_config('llama3/mmlu')
    prompt = Prompt(config=config)

    expected_prompt = """<|begin_of_text|><|start_header_id|>user<|end_header_id|>

Given the following question and four candidate answers (A, B, C and D), choose the best answer.

Question: A 26-year-old woman is brought to the emergency department because of an 8-hour history of severe back and abdominal pain and mild but persistent vaginal bleeding. Ultrasonography of the abdomen shows a 2-cm ectopic pregnancy in the ampulla. The ampulla has ruptured into the surrounding tissue. Fluid from this rupture will most likely be found in which of the following locations?
A. Lesser peritoneal cavity
B. Mesometrium
C. Pouch of Douglas
D. Uterine cavity

- For simple problems:
Directly provide the answer with minimal explanation.

- For complex problems:
Use this step-by-step format:
## Step 1: [Concise description]
[Brief explanation]
## Step 2: [Concise description]
[Brief explanation]

Regardless of the approach, always conclude with:
The best answer is [the_answer_letter].
where the [the_answer_letter] is one of A, B, C or D.

Let's think step by step.<|eot_id|><|start_header_id|>assistant<|end_header_id|>

"""
    assert (
        prompt.build_string(
            {
                'question': "A 26-year-old woman is brought to the emergency department because of an 8-hour history of severe back and abdominal pain and mild but persistent vaginal bleeding. Ultrasonography of the abdomen shows a 2-cm ectopic pregnancy in the ampulla. The ampulla has ruptured into the surrounding tissue. Fluid from this rupture will most likely be found in which of the following locations?",
                'A': "Lesser peritoneal cavity",
                'B': "Mesometrium",
                'C': "Pouch of Douglas",
                'D': "Uterine cavity",
            }
        )
        == expected_prompt
    )<|MERGE_RESOLUTION|>--- conflicted
+++ resolved
@@ -288,8 +288,6 @@
     assert prompt.build_string({'question': '2 + 2 = ?'}) == expected_prompt
 
 
-<<<<<<< HEAD
-=======
 def test_nemotron_fewshot_prompt_reference():
     config = get_prompt_config('nemotron/fewshot_instruct')
     config.few_shot_examples.example_dicts = [
@@ -343,7 +341,6 @@
     )
 
 
->>>>>>> 5b7d3b6f
 def test_llama3_gsm8k_prompt():
     config = get_prompt_config('llama3/gsm8k')
     prompt = Prompt(config=config)
