# Copyright (c) 2024, NVIDIA CORPORATION.  All rights reserved.
#
# Licensed under the Apache License, Version 2.0 (the "License");
# you may not use this file except in compliance with the License.
# You may obtain a copy of the License at
#
#     http://www.apache.org/licenses/LICENSE-2.0
#
# Unless required by applicable law or agreed to in writing, software
# distributed under the License is distributed on an "AS IS" BASIS,
# WITHOUT WARRANTIES OR CONDITIONS OF ANY KIND, either express or implied.
# See the License for the specific language governing permissions and
# limitations under the License.

import json
import os
import subprocess
from pathlib import Path

import pytest

from tests.conftest import docker_rm


@pytest.mark.gpu
def test_trtllm_judge():
    model_path = os.getenv('NEMO_SKILLS_TEST_HF_MODEL')
    if not model_path:
        pytest.skip("Define NEMO_SKILLS_TEST_HF_MODEL to run this test")
    model_type = os.getenv('NEMO_SKILLS_TEST_MODEL_TYPE')
    if not model_type:
        pytest.skip("Define NEMO_SKILLS_TEST_MODEL_TYPE to run this test")
    if model_type != 'llama':
        pytest.skip("Only running this test for llama models")

    input_dir = "/nemo_run/code/tests/data"
    output_dir = f"/tmp/nemo-skills-tests/{model_type}/judge/math"

    docker_rm([output_dir])

    cmd = (
        f"ns generate "
        f"    --cluster test-local --config_dir {Path(__file__).absolute().parent} "
        f"    --model {model_path} "
        f"    --server_type trtllm "
        f"    --generation_type=math_judge "
        f"    --server_gpus 1 "
        f"    --server_nodes 1 "
        f"    --input_dir={input_dir} "
        f"    --output_dir={output_dir} "
        f"    --num_random_seeds=1 "
        f"    --preprocess_cmd='cp {input_dir}/output-rs0.test {input_dir}/output-rs0.jsonl' "
<<<<<<< HEAD
=======
        f"    --server_args='--backend pytorch' "
        f"    ++prompt_template={prompt_template} "
>>>>>>> d5d70328
        f"    ++max_samples=10 "
        f"    ++skip_filled=False "
    )
    subprocess.run(cmd, shell=True, check=True)

    output_file = f"{output_dir}/output-rs0.jsonl"

    # no evaluation by default - checking just the number of lines and that there is a "judgement" key
    with open(output_file) as fin:
        lines = fin.readlines()
    assert len(lines) == 10
    for line in lines:
        data = json.loads(line)
        assert 'judgement' in data

    # Adding a summarization step to check that the results are formatted correctly
    cmd = (
        f"ns summarize_results "
        f"    --cluster test-local --config_dir {Path(__file__).absolute().parent} "
        f"    {os.path.dirname(output_file)} "
    )
    subprocess.run(cmd, shell=True, check=True)<|MERGE_RESOLUTION|>--- conflicted
+++ resolved
@@ -50,11 +50,7 @@
         f"    --output_dir={output_dir} "
         f"    --num_random_seeds=1 "
         f"    --preprocess_cmd='cp {input_dir}/output-rs0.test {input_dir}/output-rs0.jsonl' "
-<<<<<<< HEAD
-=======
         f"    --server_args='--backend pytorch' "
-        f"    ++prompt_template={prompt_template} "
->>>>>>> d5d70328
         f"    ++max_samples=10 "
         f"    ++skip_filled=False "
     )
