# Copyright (c) 2024, NVIDIA CORPORATION.  All rights reserved.
#
# Licensed under the Apache License, Version 2.0 (the "License");
# you may not use this file except in compliance with the License.
# You may obtain a copy of the License at
#
#     http://www.apache.org/licenses/LICENSE-2.0
#
# Unless required by applicable law or agreed to in writing, software
# distributed under the License is distributed on an "AS IS" BASIS,
# WITHOUT WARRANTIES OR CONDITIONS OF ANY KIND, either express or implied.
# See the License for the specific language governing permissions and
# limitations under the License.

import json
import os
from pathlib import Path

import pytest

from nemo_skills.evaluation.metrics import ComputeMetrics
from nemo_skills.pipeline.cli import eval, grpo_nemo_rl, sft_nemo_rl, train, wrap_arguments
from tests.conftest import docker_rm


@pytest.mark.gpu
@pytest.mark.parametrize("backend", ["fsdp", "megatron"])
def test_sft_nemo_rl(backend):
    model_path = os.getenv('NEMO_SKILLS_TEST_HF_MODEL')
    if not model_path:
        pytest.skip("Define NEMO_SKILLS_TEST_HF_MODEL to run this test")
    model_type = os.getenv('NEMO_SKILLS_TEST_MODEL_TYPE')
    if not model_type:
        pytest.skip("Define NEMO_SKILLS_TEST_MODEL_TYPE to run this test")

    output_dir = f"/tmp/nemo-skills-tests/{model_type}/test-sft-nemo-rl/{backend}"

    # need to clean up current cluster configuration as we mount /tmp and it causes problems
    docker_rm(['/tmp/ray/ray_current_cluster', output_dir])

    sft_nemo_rl(
        ctx=wrap_arguments(
            '++sft.max_num_steps=5 '
            '++policy.dtensor_cfg.tensor_parallel_size=1 '
            '++checkpointing.save_period=2 '
            '++policy.train_global_batch_size=2 '
            '++policy.train_micro_batch_size=1 '
            '++policy.optimizer.kwargs.lr=1e-6 '
        ),
        cluster="test-local",
        config_dir=Path(__file__).absolute().parent,
        backend=backend,
        expname="test-sft-nemo-rl",
        output_dir=output_dir,
        hf_model=model_path,
        num_nodes=1,
        num_gpus=1,
        num_training_jobs=1,
        training_data="/nemo_run/code/tests/data/small-sft-data.test",
        disable_wandb=True,
    )

    # checking that the final model can be used for evaluation
    eval(
        ctx=wrap_arguments(f"++max_samples=10 ++inference.tokens_to_generate=10"),
        cluster="test-local",
        config_dir=Path(__file__).absolute().parent,
        model=f"{output_dir}/final_hf_model",
        server_type="vllm",
        output_dir=f"{output_dir}/evaluation",
        benchmarks="gsm8k",
        server_gpus=1,
        server_nodes=1,
        num_jobs=1,
    )

    metrics = ComputeMetrics(benchmark='gsm8k').compute_metrics(
        [f"{output_dir}/evaluation/eval-results/gsm8k/output.jsonl"],
    )["_all_"]["pass@1"]
    # only checking the total, since model is tiny
    assert metrics['num_entries'] == 10


@pytest.mark.gpu
@pytest.mark.parametrize("backend", ["fsdp", "megatron"])
def test_grpo_nemo_rl(backend):
    model_path = os.getenv('NEMO_SKILLS_TEST_HF_MODEL')
    if not model_path:
        pytest.skip("Define NEMO_SKILLS_TEST_HF_MODEL to run this test")
    model_type = os.getenv('NEMO_SKILLS_TEST_MODEL_TYPE')
    if not model_type:
        pytest.skip("Define NEMO_SKILLS_TEST_MODEL_TYPE to run this test")

    output_dir = f"/tmp/nemo-skills-tests/{model_type}/test-grpo-nemo-rl/{backend}"

    # need to clean up current cluster configuration as we mount /tmp and it causes problems
    docker_rm(['/tmp/ray/ray_current_cluster', output_dir])

    grpo_nemo_rl(
        ctx=wrap_arguments(
            '++data.prompt.prompt_config=qwen/math-cot '
            '++grpo.max_num_steps=5 '
            '++grpo.num_prompts_per_step=2 '
            '++policy.max_total_sequence_length=256 '
            '++policy.dtensor_cfg.tensor_parallel_size=1 '
            '++checkpointing.save_period=2 '
            '++policy.train_global_batch_size=2 '
            '++policy.train_micro_batch_size=1 '
            '++policy.optimizer.kwargs.lr=1e-6 '
        ),
        cluster="test-local",
        config_dir=Path(__file__).absolute().parent,
        expname="test-grpo-nemo-rl",
        output_dir=output_dir,
        hf_model=model_path,
        num_nodes=1,
        num_gpus=1,
        num_training_jobs=1,
        training_data="/nemo_run/code/tests/data/small-grpo-data.test",
        backend=backend,
        disable_wandb=True,
    )

    # checking that the final model can be used for evaluation
    eval(
        ctx=wrap_arguments(f"++max_samples=10 ++inference.tokens_to_generate=10"),
        cluster="test-local",
        config_dir=Path(__file__).absolute().parent,
        model=f"{output_dir}/final_hf_model",
        server_type="vllm",
        output_dir=f"{output_dir}/evaluation",
        benchmarks="gsm8k",
        server_gpus=1,
        server_nodes=1,
        num_jobs=1,
    )

    metrics = ComputeMetrics(benchmark='gsm8k').compute_metrics(
        [f"{output_dir}/evaluation/eval-results/gsm8k/output.jsonl"],
    )["_all_"]["pass@1"]
    # only checking the total, since model is tiny
<<<<<<< HEAD
    assert metrics['num_entries'] == 10


@pytest.mark.gpu
def test_sft_aligner():
    model_path = os.getenv('NEMO_SKILLS_TEST_NEMO_MODEL')
    if not model_path:
        pytest.skip("Define NEMO_SKILLS_TEST_NEMO_MODEL to run this test")
    model_type = os.getenv('NEMO_SKILLS_TEST_MODEL_TYPE')
    if not model_type:
        pytest.skip("Define NEMO_SKILLS_TEST_MODEL_TYPE to run this test")

    output_dir = f"/tmp/nemo-skills-tests/{model_type}/test-sft-aligner"
    docker_rm([output_dir])

    train(
        ctx=wrap_arguments(
            "++trainer.sft.save_interval=2 "
            "++trainer.sft.limit_val_batches=1 "
            "++trainer.sft.max_steps=5 "
            "++trainer.sft.max_epochs=10 "
            "++model.data.train_ds.add_eos=False "
            "++model.data.train_ds.global_batch_size=2 "
            "++model.data.train_ds.micro_batch_size=1 "
            "++model.optim.lr=1e-6 "
            "++model.optim.sched.warmup_steps=0 "
            "++model.tensor_model_parallel_size=1 "
            "++model.pipeline_model_parallel_size=1 "
        ),
        cluster="test-local",
        config_dir=Path(__file__).absolute().parent,
        expname="test-sft",
        output_dir=output_dir,
        nemo_model=model_path,
        num_nodes=1,
        num_gpus=1,
        num_training_jobs=1,
        training_data="/nemo_run/code/tests/data/small-sft-data.test",
        disable_wandb=True,
    )

    # checking that the final model can be used for evaluation
    eval(
        ctx=wrap_arguments(f"++max_samples=2"),
        cluster="test-local",
        config_dir=Path(__file__).absolute().parent,
        model=f"{output_dir}/model-averaged-nemo",
        server_type="nemo",
        output_dir=f"{output_dir}/evaluation",
        benchmarks="gsm8k",
        server_gpus=1,
        server_nodes=1,
        num_jobs=1,
    )

    metrics = ComputeMetrics(benchmark='gsm8k').compute_metrics(
        [f"{output_dir}/evaluation/eval-results/gsm8k/output.jsonl"],
    )["_all_"]["pass@1"]
    # only checking the total, since model is tiny
    assert metrics['num_entries'] == 2
=======
    assert metrics['num_entries'] == 10
>>>>>>> d5d70328
<|MERGE_RESOLUTION|>--- conflicted
+++ resolved
@@ -139,67 +139,4 @@
         [f"{output_dir}/evaluation/eval-results/gsm8k/output.jsonl"],
     )["_all_"]["pass@1"]
     # only checking the total, since model is tiny
-<<<<<<< HEAD
-    assert metrics['num_entries'] == 10
-
-
-@pytest.mark.gpu
-def test_sft_aligner():
-    model_path = os.getenv('NEMO_SKILLS_TEST_NEMO_MODEL')
-    if not model_path:
-        pytest.skip("Define NEMO_SKILLS_TEST_NEMO_MODEL to run this test")
-    model_type = os.getenv('NEMO_SKILLS_TEST_MODEL_TYPE')
-    if not model_type:
-        pytest.skip("Define NEMO_SKILLS_TEST_MODEL_TYPE to run this test")
-
-    output_dir = f"/tmp/nemo-skills-tests/{model_type}/test-sft-aligner"
-    docker_rm([output_dir])
-
-    train(
-        ctx=wrap_arguments(
-            "++trainer.sft.save_interval=2 "
-            "++trainer.sft.limit_val_batches=1 "
-            "++trainer.sft.max_steps=5 "
-            "++trainer.sft.max_epochs=10 "
-            "++model.data.train_ds.add_eos=False "
-            "++model.data.train_ds.global_batch_size=2 "
-            "++model.data.train_ds.micro_batch_size=1 "
-            "++model.optim.lr=1e-6 "
-            "++model.optim.sched.warmup_steps=0 "
-            "++model.tensor_model_parallel_size=1 "
-            "++model.pipeline_model_parallel_size=1 "
-        ),
-        cluster="test-local",
-        config_dir=Path(__file__).absolute().parent,
-        expname="test-sft",
-        output_dir=output_dir,
-        nemo_model=model_path,
-        num_nodes=1,
-        num_gpus=1,
-        num_training_jobs=1,
-        training_data="/nemo_run/code/tests/data/small-sft-data.test",
-        disable_wandb=True,
-    )
-
-    # checking that the final model can be used for evaluation
-    eval(
-        ctx=wrap_arguments(f"++max_samples=2"),
-        cluster="test-local",
-        config_dir=Path(__file__).absolute().parent,
-        model=f"{output_dir}/model-averaged-nemo",
-        server_type="nemo",
-        output_dir=f"{output_dir}/evaluation",
-        benchmarks="gsm8k",
-        server_gpus=1,
-        server_nodes=1,
-        num_jobs=1,
-    )
-
-    metrics = ComputeMetrics(benchmark='gsm8k').compute_metrics(
-        [f"{output_dir}/evaluation/eval-results/gsm8k/output.jsonl"],
-    )["_all_"]["pass@1"]
-    # only checking the total, since model is tiny
-    assert metrics['num_entries'] == 2
-=======
-    assert metrics['num_entries'] == 10
->>>>>>> d5d70328
+    assert metrics['num_entries'] == 10