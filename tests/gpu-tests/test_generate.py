# Copyright (c) 2024, NVIDIA CORPORATION.  All rights reserved.
#
# Licensed under the Apache License, Version 2.0 (the "License");
# you may not use this file except in compliance with the License.
# You may obtain a copy of the License at
#
#     http://www.apache.org/licenses/LICENSE-2.0
#
# Unless required by applicable law or agreed to in writing, software
# distributed under the License is distributed on an "AS IS" BASIS,
# WITHOUT WARRANTIES OR CONDITIONS OF ANY KIND, either express or implied.
# See the License for the specific language governing permissions and
# limitations under the License.

import json
import os
import subprocess
from pathlib import Path

import pytest

from nemo_skills.evaluation.metrics import ComputeMetrics
from tests.conftest import docker_rm

# TODO: retrieval test


@pytest.mark.gpu
def test_vllm_generate_greedy():
    model_path = os.getenv('NEMO_SKILLS_TEST_HF_MODEL')
    if not model_path:
        pytest.skip("Define NEMO_SKILLS_TEST_HF_MODEL to run this test")
    model_type = os.getenv('NEMO_SKILLS_TEST_MODEL_TYPE')
    if not model_type:
        pytest.skip("Define NEMO_SKILLS_TEST_MODEL_TYPE to run this test")
    prompt_template = 'llama3-instruct' if model_type == 'llama' else 'qwen-instruct'

    output_dir = f"/tmp/nemo-skills-tests/{model_type}/vllm-generate-greedy/generation"
    docker_rm([output_dir])

    cmd = (
        f"ns generate "
        f"    --cluster test-local --config_dir {Path(__file__).absolute().parent} "
        f"    --model {model_path} "
        f"    --server_type vllm "
        f"    --output_dir {output_dir} "
        f"    --server_gpus 1 "
        f"    --server_nodes 1 "
        f"    ++input_file=/nemo_run/code/nemo_skills/dataset/gsm8k/test.jsonl "
        f"    ++prompt_config=generic/math "
        f"    ++prompt_template={prompt_template} "
        f"    ++max_samples=10 "
        f"    ++skip_filled=False "
    )
    subprocess.run(cmd, shell=True, check=True)

    # no evaluation by default - checking just the number of lines and that there is no is_correct key
    with open(f"{output_dir}/output.jsonl") as fin:
        lines = fin.readlines()
    assert len(lines) == 10
    for line in lines:
        data = json.loads(line)
        assert 'is_correct' not in data
        assert 'generation' in data
    assert os.path.exists(f"{output_dir}/output.jsonl.done")


@pytest.mark.gpu
def test_vllm_generate_greedy_chunked():
    model_path = os.getenv('NEMO_SKILLS_TEST_HF_MODEL')
    if not model_path:
        pytest.skip("Define NEMO_SKILLS_TEST_HF_MODEL to run this test")
    model_type = os.getenv('NEMO_SKILLS_TEST_MODEL_TYPE')
    if not model_type:
        pytest.skip("Define NEMO_SKILLS_TEST_MODEL_TYPE to run this test")
    prompt_template = 'llama3-instruct' if model_type == 'llama' else 'qwen-instruct'

    output_dir = f"/tmp/nemo-skills-tests/{model_type}/vllm-generate-greedy-chunked/generation"
    docker_rm([output_dir])

    cmd = (
        f"ns generate "
        f"    --cluster test-local --config_dir {Path(__file__).absolute().parent} "
        f"    --model {model_path} "
        f"    --server_type vllm "
        f"    --output_dir {output_dir} "
        f"    --server_gpus 1 "
        f"    --server_nodes 1 "
        f"    --num_chunks 2 "
        f"    ++input_file=/nemo_run/code/nemo_skills/dataset/gsm8k/test.jsonl "
        f"    ++prompt_config=generic/math "
        f"    ++prompt_template={prompt_template} "
        f"    ++max_samples=10 "
        f"    ++skip_filled=False "
    )
    subprocess.run(cmd, shell=True, check=True)

    # no evaluation by default - checking just the number of lines and that there is no is_correct key
    with open(f"{output_dir}/output.jsonl") as fin:
        lines = fin.readlines()
    assert len(lines) == 20  # because max_samples is the number of samples per chunk
    for line in lines:
        data = json.loads(line)
        assert 'is_correct' not in data
        assert 'generation' in data
    assert os.path.exists(f"{output_dir}/output.jsonl.done")


@pytest.mark.gpu
def test_vllm_generate_seeds():
    model_path = os.getenv('NEMO_SKILLS_TEST_HF_MODEL')
    if not model_path:
        pytest.skip("Define NEMO_SKILLS_TEST_HF_MODEL to run this test")
    model_type = os.getenv('NEMO_SKILLS_TEST_MODEL_TYPE')
    if not model_type:
        pytest.skip("Define NEMO_SKILLS_TEST_MODEL_TYPE to run this test")
    if model_type != 'llama':
        pytest.skip("Only running this test for llama models")

    output_dir = f"/tmp/nemo-skills-tests/{model_type}/vllm-generate-seeds/generation"
    docker_rm([output_dir])

    num_seeds = 3
    cmd = (
        f"ns generate "
        f"    --cluster test-local --config_dir {Path(__file__).absolute().parent} "
        f"    --model {model_path} "
        f"    --server_type vllm "
        f"    --output_dir {output_dir} "
        f"    --server_gpus 1 "
        f"    --server_nodes 1 "
        f"    --num_random_seeds {num_seeds} "
        f"    --eval_args='++eval_type=math' "
        f"    --with_sandbox "
        f"    ++input_file=/nemo_run/code/nemo_skills/dataset/gsm8k/test.jsonl "
<<<<<<< HEAD
=======
        f"    ++prompt_config=generic/math "
>>>>>>> 7ec94bf5
        f"    ++prompt_template=llama3-instruct "
        f"    ++max_samples=10 "
        f"    ++skip_filled=False "
    )
    subprocess.run(cmd, shell=True, check=True)

    # checking that all 3 files are created
    for seed in range(num_seeds):
        with open(f"{output_dir}/output-rs{seed}.jsonl") as fin:
            lines = fin.readlines()
        assert len(lines) == 10
        for line in lines:
            data = json.loads(line)
            assert 'is_correct' in data
            assert 'generation' in data
        assert os.path.exists(f"{output_dir}/output-rs{seed}.jsonl.done")

    # running compute_metrics to check that results are expected
    metrics = ComputeMetrics(benchmark='gsm8k').compute_metrics(
        [f"{output_dir}/output-rs*.jsonl"],
    )[
        "all"
    ]["majority@3"]
    # rough check, since exact accuracy varies depending on gpu type
    assert metrics['symbolic_correct'] >= 50
    assert metrics['num_entries'] == 10<|MERGE_RESOLUTION|>--- conflicted
+++ resolved
@@ -133,10 +133,7 @@
         f"    --eval_args='++eval_type=math' "
         f"    --with_sandbox "
         f"    ++input_file=/nemo_run/code/nemo_skills/dataset/gsm8k/test.jsonl "
-<<<<<<< HEAD
-=======
         f"    ++prompt_config=generic/math "
->>>>>>> 7ec94bf5
         f"    ++prompt_template=llama3-instruct "
         f"    ++max_samples=10 "
         f"    ++skip_filled=False "
