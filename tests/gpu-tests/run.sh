# will run all tests starting from only a HF checkpoint. Only requires 1 GPU.
# also need to define HF_TOKEN for some of the tests
# model needs to be inside /mnt/datadrive/nemo-skills-test-data/Meta-Llama-3.1-8B-Instruct
# if you need to place it in a different location, modify test-local.yaml config
# example: HF_TOKEN=<> ./tests/gpu-tests/run.sh
set -e

export NEMO_SKILLS_TEST_HF_MODEL=/mnt/datadrive/nemo-skills-test-data/Meta-Llama-3.1-8B-Instruct

# first running the conversion tests
pytest tests/gpu-tests/test_convert.py -k test_hf_trtllm_conversion -s -x
export NEMO_SKILLS_TEST_TRTLLM_MODEL=/tmp/nemo-skills-tests/conversion/hf-to-trtllm/model
pytest tests/gpu-tests/test_convert.py -k test_hf_nemo_conversion -s -x
export NEMO_SKILLS_TEST_NEMO_MODEL=/tmp/nemo-skills-tests/conversion/hf-to-nemo/model
pytest tests/gpu-tests/test_convert.py -k test_nemo_hf_conversion -s -x
# using the back-converted model to check that it's reasonable
export NEMO_SKILLS_TEST_HF_MODEL=/tmp/nemo-skills-tests/conversion/nemo-to-hf/model

# generation/evaluation tests
pytest tests/gpu-tests/test_eval.py -s -x
pytest tests/gpu-tests/test_generate.py -s -x

# for sft we are using the tiny random llama model to run much faster
docker run --rm \
    -e HF_TOKEN=$HF_TOKEN \
    -v /tmp:/tmp \
    -v `pwd`:/nemo_run/code \
<<<<<<< HEAD
    igitman/nemo-skills-nemo:0.4.0 \
=======
    igitman/nemo-skills-nemo:0.4.1 \
>>>>>>> a5a14201
    python /nemo_run/code/tests/gpu-tests/make_tiny_llama.py

# converting the model through test
export NEMO_SKILLS_TEST_HF_MODEL=/tmp/nemo-skills-tests/tiny-llama-hf
pytest tests/gpu-tests/test_convert.py -k test_hf_nemo_conversion -s -x
# training tests
pytest tests/gpu-tests/test_train.py -s -x<|MERGE_RESOLUTION|>--- conflicted
+++ resolved
@@ -25,11 +25,7 @@
     -e HF_TOKEN=$HF_TOKEN \
     -v /tmp:/tmp \
     -v `pwd`:/nemo_run/code \
-<<<<<<< HEAD
-    igitman/nemo-skills-nemo:0.4.0 \
-=======
     igitman/nemo-skills-nemo:0.4.1 \
->>>>>>> a5a14201
     python /nemo_run/code/tests/gpu-tests/make_tiny_llama.py
 
 # converting the model through test
