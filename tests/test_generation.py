--- conflicted
+++ resolved
@@ -12,7 +12,6 @@
 # See the License for the specific language governing permissions and
 # limitations under the License.
 
-import importlib
 import json
 import os
 
@@ -31,49 +30,7 @@
     DATA_TO_TEST.append((dataset, split))
 
 
-<<<<<<< HEAD
 def test_eval_gsm8k_api(tmp_path):
-=======
-@pytest.mark.parametrize("dataset,split", DATA_TO_TEST)
-def test_generation_dryrun_llama(dataset, split):
-    """Testing the default prompts for each dataset."""
-    prompt_template = "llama3-instruct"
-    extra_args = importlib.import_module(f'nemo_skills.dataset.{dataset}').GENERATION_ARGS
-    prompt_config = importlib.import_module(f'nemo_skills.dataset.{dataset}').PROMPT_CONFIG
-    cmd = (
-        "python nemo_skills/inference/generate.py "
-        f"    ++output_file=./test.jsonl "
-        f"    ++prompt_template={prompt_template} "
-        f"    ++prompt_config={prompt_config} "
-        f"    ++input_file=./nemo_skills/dataset/{dataset}/{split}.jsonl "
-        f"    ++server.server_type=sglang "
-        f"    ++server.model=dummy "
-        f"    ++dry_run=True "
-        f"    {extra_args} "
-    )
-    subprocess.run(cmd, shell=True, check=True)
-
-
-@pytest.mark.parametrize("prompt_template", prompt_templates)
-def test_generation_dryrun_gsm8k(prompt_template):
-    """Testing that each template can work with a single dataset."""
-    dataset = "gsm8k"
-    split = "test"
-    cmd = (
-        "python nemo_skills/inference/generate.py "
-        f"    ++output_file=./test.jsonl "
-        f"    ++prompt_template={prompt_template} "
-        f"    ++prompt_config=generic/math "
-        f"    ++input_file=./nemo_skills/dataset/{dataset}/{split}.jsonl "
-        f"    ++server.server_type=trtllm "
-        f"    ++server.model=dummy "
-        f"    ++dry_run=True "
-    )
-    subprocess.run(cmd, shell=True, check=True)
-
-
-def test_eval_mtbench_api(tmp_path):
->>>>>>> d5d70328
     if not os.getenv('NVIDIA_API_KEY'):
         pytest.skip("Define NVIDIA_API_KEY to run this test")
 
