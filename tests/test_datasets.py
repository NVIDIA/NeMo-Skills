--- conflicted
+++ resolved
@@ -38,14 +38,11 @@
     ('svamp', ['test']),
     ('answer-judge', ['test']),
     ('mmlu-pro', ['test']),
-<<<<<<< HEAD
-    ('gpqa', ['diamond']) #, 'extended', 'main']),
-=======
+    ('gpqa', ['diamond', 'main', 'extended']),
     ('minerva_math', ['test']),
     ('olympiadbench', ['test']),
     ('gaokao2023en', ['test']),
     ('college_math', ['test']),
->>>>>>> 4bb2bcbd
 ]
 
 
