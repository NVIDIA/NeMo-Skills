--- conflicted
+++ resolved
@@ -7,20 +7,11 @@
 RUN mkdir /opt/benchmarks
 RUN git clone https://github.com/google-research/google-research.git /opt/benchmarks/google-research --depth=1
 
-<<<<<<< HEAD
 # ifbench
 RUN git clone https://github.com/allenai/IFBench.git /opt/benchmarks/IFBench --depth=1
 RUN cd /opt/benchmarks/IFBench && sed -i '/^unicodedata[=<>]*.*$/d' requirements.txt && pip install -r requirements.txt
 RUN cd /opt/benchmarks
 
-RUN mkdir -p /opt/NeMo-Skills/requirements
-COPY pyproject.toml README.md /opt/NeMo-Skills/
-COPY nemo_skills /opt/NeMo-Skills/nemo_skills/
-COPY requirements /opt/NeMo-Skills/requirements/
-RUN cd /opt/NeMo-Skills && pip install -e .[all]
-
-=======
->>>>>>> 68bd01c1
 RUN pip install langdetect absl-py immutabledict nltk ipython && \
     python -c "import nltk; nltk.download('punkt'); nltk.download('punkt_tab')"
 
