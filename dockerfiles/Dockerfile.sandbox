# Copyright (c) 2024, NVIDIA CORPORATION.  All rights reserved.
#
# Licensed under the Apache License, Version 2.0 (the "License");
# you may not use this file except in compliance with the License.
# You may obtain a copy of the License at
#
#     http://www.apache.org/licenses/LICENSE-2.0
#
# Unless required by applicable law or agreed to in writing, software
# distributed under the License is distributed on an "AS IS" BASIS,
# WITHOUT WARRANTIES OR CONDITIONS OF ANY KIND, either express or implied.
# See the License for the specific language governing permissions and
# limitations under the License.

# Use the base image with Python 3.10 and Flask
FROM tiangolo/uwsgi-nginx-flask:python3.10

<<<<<<< HEAD
# Install dependencies for Lean 4, other tools, and add PyPy3
=======
# Install dependencies required for Lean 4, pypy3, and other tools
>>>>>>> bfd7d93b
RUN apt-get update && \
    apt-get install -y curl git net-tools bzip2 build-essential libseccomp-dev && \
    curl -L https://downloads.python.org/pypy/pypy3.10-v7.3.17-linux64.tar.bz2 -o /tmp/pypy.tar.bz2 && \
    tar -xjf /tmp/pypy.tar.bz2 -C /opt/ && \
<<<<<<< HEAD
    ln -s /opt/pypy3.10-v7.3.17-linux64/bin/pypy3 /usr/local/bin/pypy3 && \
    rm /tmp/pypy.tar.bz2 && \
    /usr/local/bin/pypy3 -m ensurepip
=======
    ln -s /opt/pypy3.10-v7.3.17-linux64/bin/pypy3 /usr/bin/pypy3 && \
    /usr/bin/pypy3 -m ensurepip && \
    rm /tmp/pypy.tar.bz2
>>>>>>> bfd7d93b

# Install the DMOJ judge-server using pip (OJBench eval requirement)
RUN pip install git+https://github.com/DMOJ/judge-server.git@11bf2cd03df83f0df5970a08e98b4cec2dfaecd5

# Install Lean 4 toolchain
RUN curl https://raw.githubusercontent.com/leanprover/elan/master/elan-init.sh -sSf | sh -s -- -y && \
    /root/.elan/bin/elan toolchain install leanprover/lean4:v4.12.0 && \
    /root/.elan/bin/elan default leanprover/lean4:v4.12.0 && \
    /root/.elan/bin/elan self update

# Set environment variables to include Lean and elan/lake in the PATH
ENV PATH="/root/.elan/bin:$PATH"

# Create Lean project directory and initialize a new Lean project with Mathlib4
RUN mkdir -p /lean4 && cd /lean4 && \
    /root/.elan/bin/lake new my_project && \
    cd my_project && \
    echo 'leanprover/lean4:v4.12.0' > lean-toolchain && \
    echo 'require mathlib from git "https://github.com/leanprover-community/mathlib4" @ "v4.12.0"' >> lakefile.lean

# Download and cache Mathlib4 to avoid recompiling, then build the project
RUN cd /lean4/my_project && \
    /root/.elan/bin/lake exe cache get && \
    /root/.elan/bin/lake build

# Set environment variables to include Lean project path
ENV LEAN_PATH="/lean4/my_project"
ENV PATH="/lean4/my_project:$PATH"

# Set up application code and install Python dependencies
COPY requirements/code_execution.txt /app/requirements.txt
RUN pip install --no-cache-dir -r /app/requirements.txt

# For scicode eval
RUN mkdir /data && pip install gdown && \
    python -c "import gdown; url = f'https://drive.google.com/uc?id=17G_k65N_6yFFZ2O-jQH00Lh6iaw3z-AW'; gdown.download(url, '/data/test_data.h5', quiet=False)"

COPY nemo_skills/code_execution/local_sandbox/local_sandbox_server.py /app/main.py

# Copy nginx configuration template and startup scripts
COPY dockerfiles/sandbox/nginx.conf.template /etc/nginx/nginx.conf.template
COPY dockerfiles/sandbox/start-with-nginx.sh /start-with-nginx.sh

# Make scripts executable
RUN chmod +x /start-with-nginx.sh

# Set the working directory to /app
WORKDIR /app

# Environment variables for multi-worker setup
ENV NGINX_PORT=6000

# Set default port for single worker mode
ENV LISTEN_PORT=6000

# Default uwsgi configuration
ARG UWSGI_CHEAPER
ENV UWSGI_CHEAPER=$UWSGI_CHEAPER

ARG NUM_WORKERS
ENV NUM_WORKERS=$NUM_WORKERS

ARG UWSGI_PROCESSES
ENV UWSGI_PROCESSES=$UWSGI_PROCESSES

ENV LISTEN_PORT=6000
RUN echo "uwsgi_read_timeout 14400s;" > /etc/nginx/conf.d/custom_timeout.conf

CMD /start-with-nginx.sh<|MERGE_RESOLUTION|>--- conflicted
+++ resolved
@@ -15,24 +15,14 @@
 # Use the base image with Python 3.10 and Flask
 FROM tiangolo/uwsgi-nginx-flask:python3.10
 
-<<<<<<< HEAD
-# Install dependencies for Lean 4, other tools, and add PyPy3
-=======
 # Install dependencies required for Lean 4, pypy3, and other tools
->>>>>>> bfd7d93b
 RUN apt-get update && \
     apt-get install -y curl git net-tools bzip2 build-essential libseccomp-dev && \
     curl -L https://downloads.python.org/pypy/pypy3.10-v7.3.17-linux64.tar.bz2 -o /tmp/pypy.tar.bz2 && \
     tar -xjf /tmp/pypy.tar.bz2 -C /opt/ && \
-<<<<<<< HEAD
-    ln -s /opt/pypy3.10-v7.3.17-linux64/bin/pypy3 /usr/local/bin/pypy3 && \
-    rm /tmp/pypy.tar.bz2 && \
-    /usr/local/bin/pypy3 -m ensurepip
-=======
     ln -s /opt/pypy3.10-v7.3.17-linux64/bin/pypy3 /usr/bin/pypy3 && \
     /usr/bin/pypy3 -m ensurepip && \
     rm /tmp/pypy.tar.bz2
->>>>>>> bfd7d93b
 
 # Install the DMOJ judge-server using pip (OJBench eval requirement)
 RUN pip install git+https://github.com/DMOJ/judge-server.git@11bf2cd03df83f0df5970a08e98b4cec2dfaecd5
