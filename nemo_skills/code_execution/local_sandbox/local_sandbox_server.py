# Copyright (c) 2024, NVIDIA CORPORATION.  All rights reserved.
#
# Licensed under the Apache License, Version 2.0 (the "License");
# you may not use this file except in compliance with the License.
# You may obtain a copy of the License at
#
#     http://www.apache.org/licenses/LICENSE-2.0
#
# Unless required by applicable law or agreed to in writing, software
# distributed under the License is distributed on an "AS IS" BASIS,
# WITHOUT WARRANTIES OR CONDITIONS OF ANY KIND, either express or implied.
# See the License for the specific language governing permissions and
# limitations under the License.


import logging
import os
import re
import resource
import signal
import subprocess
import tempfile
import threading
import time

import psutil
from flask import Flask, request
from IPython.terminal.interactiveshell import TerminalInteractiveShell
from IPython.utils import io

app = Flask(__name__)

# Identify worker and configure logging so messages are visible per-worker
worker_id = os.getenv("WORKER_NUM", "unknown")
logging.basicConfig(
    level=logging.INFO,
    format=f"[worker {worker_id}] %(asctime)s %(levelname)s: %(message)s",
)


def log_session_count(prefix: str = "") -> None:
    try:
        logging.info("%sactive_sessions=%d", prefix, len(sessions))
    except Exception:
        pass


# Global dictionary to store IPython shells by session_id
sessions = {}
session_lock = threading.Lock()
<<<<<<< HEAD
SESSION_TIMEOUT = float(os.getenv("NEMO_SKILLS_SANDBOX_SESSION_TIMEOUT", -1))  # disabled by default
=======
SESSION_TIMEOUT = float(os.getenv("SANDBOX_SESSION_TIMEOUT", 0))
>>>>>>> 47030980


def cleanup_expired_sessions():
    """Remove IPython sessions that haven't been used recently"""
    current_time = time.time()
    with session_lock:
        expired_sessions = []
        for session_id, session_data in sessions.items():
            if current_time - session_data["last_used"] > SESSION_TIMEOUT:
                expired_sessions.append(session_id)

        for session_id in expired_sessions:
            try:
                del sessions[session_id]
                logging.info(f"Cleaned up expired session: {session_id}")
            except Exception as e:
                logging.warning(f"Error cleaning up session {session_id}: {e}")


def get_or_create_session(session_id):
    """Get existing IPython session or create a new one (fast startup)"""
    current_time = time.time()
    new_session_created = False
    with session_lock:
        if session_id not in sessions:
            new_session_created = True
            try:
                # Create new IPython shell instance for each session
                shell = TerminalInteractiveShell()
                shell.init_create_namespaces()  # Initialize the shell properly
                shell.user_ns["_oh"] = {}

                sessions[session_id] = {"shell": shell, "created": current_time, "last_used": current_time}
                logging.info("Created new IPython session: %s (total=%d)", session_id, len(sessions))
                log_session_count()
            except Exception as e:
                logging.error("Failed to create IPython session %s: %s", session_id, e)
                raise
        else:
            sessions[session_id]["last_used"] = current_time

        return sessions[session_id], new_session_created


def postprocess_output(output, traceback_verbosity):
    if traceback_verbosity not in ["Minimal", "Plain"]:
        return output

    def strip_ansi_codes(text):
        ansi_escape = re.compile(r"\x1B(?:[@-Z\-_]|\[[0-?]*[ -/]*[@-~])")
        return ansi_escape.sub("", text)

    output = strip_ansi_codes(output)
    lines = []
    for line in output.split("\n"):
        if line.strip().startswith("File <ipython-"):
            continue
        line = re.sub(r"^Out\[\d+\]:\s*", "", line)
        lines.append(line)

    # Remove leading blank lines introduced by displayhook
    while lines and lines[0] == "":
        lines.pop(0)

    output = "\n".join(lines).rstrip()
    return output + ("\n" if output else "")


def execute_ipython_session(generated_code, session_id, traceback_verbosity="Plain"):
    """Execute Python code in a persistent IPython session"""
    try:
        # Clean up expired sessions periodically
        if SESSION_TIMEOUT > 0:
            cleanup_expired_sessions()

        # Get or create session
        session_data, new_session_created = get_or_create_session(session_id)
        shell = session_data["shell"]
        shell.InteractiveTB.set_mode(mode=traceback_verbosity)

        # Capture stdout/stderr
        try:
            with io.capture_output() as captured:
                result = shell.run_cell(generated_code)
            stdout_result = captured.stdout
            stderr_result = captured.stderr
            has_error = result.error_before_exec or result.error_in_exec
            process_status = "completed" if not has_error else "error"

        except Exception as e:
            process_status = "error"
            stdout_result = captured.stdout if "captured" in locals() else ""
            stderr_extra = f"\n{type(e).__name__}: {e}"
            stderr_result = (captured.stderr if "captured" in locals() else "") + stderr_extra
            stdout_result += stderr_result
            stderr_result = ""

        return {
            "process_status": process_status,
            "stdout": postprocess_output(stdout_result, traceback_verbosity),
            "stderr": postprocess_output(stderr_result, traceback_verbosity),
            "new_session_created": new_session_created,
        }

    except Exception as e:
        return {
            "process_status": "error",
            "stdout": "",
            "stderr": f"Session error: {e}\n",
            "new_session_created": new_session_created,
        }


# Log per-request session count after each response
@app.after_request
def _after_log_session_count(response):
    log_session_count()
    return response


MEM_LIMIT_BYTES = int(os.environ.get("NEMO_SKILLS_SANDBOX_MEM_LIMIT", 10 * 1024**3))  # 10 GiB default

# Set per-worker memory limit for ipython session
resource.setrlimit(resource.RLIMIT_AS, (2 * MEM_LIMIT_BYTES, 2 * MEM_LIMIT_BYTES))
resource.setrlimit(resource.RLIMIT_DATA, (2 * MEM_LIMIT_BYTES, 2 * MEM_LIMIT_BYTES))
logging.info("Applied worker memory limit (RLIMIT_AS/RLIMIT_DATA): %d bytes", 2 * MEM_LIMIT_BYTES)


# Code to kill the process tree for lean4 code execution
def kill_process_tree(proc):
    """
    Safely and aggressively kills a process and all its descendants.
    This is the recommended approach for ensuring cleanup.
    """
    try:
        parent = psutil.Process(proc.pid)
        # Get all children of the process, recursively.
        children = parent.children(recursive=True)
        # Add the parent to the list of processes to be killed.
        all_processes = children + [parent]

        # Kill all processes in the tree.
        for p in all_processes:
            try:
                # SIGKILL is a forceful, non-ignorable kill signal.
                p.kill()
            except psutil.NoSuchProcess:
                # The process might have already died, which is fine.
                pass

        # Wait for all processes to be terminated.
        gone, alive = psutil.wait_procs(all_processes, timeout=3)
        if alive:
            # If any processes are still alive, they are likely zombies
            # or in an unkillable state. This is a last resort.
            for p in alive:
                logging.warning("Process %s could not be killed.", p.pid)
    except psutil.NoSuchProcess:
        # The main process already died before we could kill it.
        pass
    except Exception as e:
        logging.error("Error in kill_process_tree: %s", e)


def set_limits(mem_bytes: int = MEM_LIMIT_BYTES) -> None:
    """
    Apply RLIMITs and start a new session for the child process.

    Called via `preexec_fn` (subprocess) or directly in a forked worker.
    """
    resource.setrlimit(resource.RLIMIT_AS, (mem_bytes, mem_bytes))
    resource.setrlimit(resource.RLIMIT_DATA, (mem_bytes, mem_bytes))
    os.setsid()  # isolate PGID / signals


def execute_python(generated_code, std_input, timeout, language):
    execution_command = [language, "-c", generated_code]
    try:
        process = subprocess.Popen(
            execution_command,
            stdin=subprocess.PIPE,
            stdout=subprocess.PIPE,
            stderr=subprocess.PIPE,
            text=True,
            universal_newlines=True,
            preexec_fn=set_limits,
        )
        stdout, stderr = process.communicate(input=std_input, timeout=timeout)
        return {"process_status": "completed", "stdout": stdout, "stderr": stderr}
    except subprocess.TimeoutExpired:
        try:
            # kill the whole process group
            os.killpg(process.pid, signal.SIGKILL)
        except ProcessLookupError:
            pass
        process.wait(timeout=1)  # reap, no extra timeout needed
        return {"process_status": "timeout", "stdout": "", "stderr": "Timed out\n"}


def execute_lean4(generated_code, timeout):
    temp_file_name = None
    proc = None  # <-- Keep track of the process object
    try:
        project_path = "/lean4/my_project"
        # Use a with statement for the temp file to ensure it's closed
        with tempfile.NamedTemporaryFile(dir=project_path, delete=False, suffix=".lean") as temp_file:
            temp_file_name = temp_file.name
            temp_file.write(generated_code.encode("utf-8"))
            temp_file.flush()  # Ensure data is written to disk

        # Use subprocess.Popen for more control
        proc = subprocess.Popen(
            ["lake", "env", "--dir", project_path, "lean", temp_file_name],
            stdout=subprocess.PIPE,
            stderr=subprocess.PIPE,
            cwd=project_path,
            preexec_fn=os.setsid,
        )

        # Communicate with the process, which waits for it to finish
        # This will raise TimeoutExpired if the timeout is reached
        stdout, stderr = proc.communicate(timeout=timeout)

        if proc.returncode == 0:
            process_status = "completed"
        else:
            process_status = "failed"

        return {
            "process_status": process_status,
            "stdout": stdout.decode("utf-8"),
            "stderr": stderr.decode("utf-8"),
        }

    except subprocess.TimeoutExpired:
        # kill the process tree
        kill_process_tree(proc)
        # Now we can safely get any output that was generated before the kill.
        stdout, stderr = proc.communicate()

        final_stderr = stderr.decode("utf-8") + "Timed out\n"
        return {
            "process_status": "timeout",
            "stdout": stdout.decode("utf-8"),
            "stderr": final_stderr,
        }

    except Exception as e:
        logging.error("Error executing Lean4 code: %s", e)
        return {"process_status": "error", "stdout": "", "stderr": str(e) + "\n"}
    finally:
        # Safely remove the temporary file if it was created
        if temp_file_name and os.path.exists(temp_file_name):
            os.remove(temp_file_name)


def execute_shell(command, timeout):
    tmp_path = None
    try:
        # Write the full script to a temp file so /bin/bash can read it from disk
        with tempfile.NamedTemporaryFile(delete=False, suffix=".sh", mode="w") as tmp:
            tmp.write(command)
            tmp_path = tmp.name
        os.chmod(tmp_path, 0o755)

        result = subprocess.run(
            ["/bin/bash", tmp_path],
            stdout=subprocess.PIPE,
            stderr=subprocess.PIPE,
            text=True,
            timeout=timeout,
            preexec_fn=set_limits,
        )
        process_status = "completed" if result.returncode == 0 else "error"
        return {"process_status": process_status, "stdout": result.stdout, "stderr": result.stderr}
    except subprocess.TimeoutExpired:
        return {"process_status": "timeout", "stdout": "", "stderr": "Timed out\n"}
    finally:
        if tmp_path and os.path.exists(tmp_path):
            os.remove(tmp_path)


# Main Flask endpoint to handle execution requests
@app.route("/execute", methods=["POST"])
def execute():
    generated_code = request.json["generated_code"]
    timeout = request.json["timeout"]
    language = request.json.get("language", "ipython")
    std_input = request.json.get("std_input", "")
    max_output_characters = request.json.get("max_output_characters", 1000)
    traceback_verbosity = request.json.get("traceback_verbosity", "Plain")

    session_id = request.headers.get("X-Session-ID")

    if language == "ipython":
        if session_id is None:
            return {"error": "X-Session-ID header required for ipython sessions"}, 400
        result = execute_ipython_session(generated_code, session_id, traceback_verbosity)
    elif language == "lean4":
        result = execute_lean4(generated_code, timeout)
    elif language == "shell":
        result = execute_shell(generated_code, timeout)
    else:
        result = execute_python(generated_code, std_input, timeout, language)

    if len(result["stdout"]) > max_output_characters:
        result["stdout"] = result["stdout"][:max_output_characters] + "<output cut>"
    if len(result["stderr"]) > max_output_characters:
        result["stderr"] = result["stderr"][:max_output_characters] + "<output cut>"

    return result


# Session management endpoints
@app.route("/sessions", methods=["GET"])
def list_sessions():
    """List all active IPython sessions"""
    try:
        session_info = {}
        with session_lock:
            # Snapshot items to avoid iteration errors if dict changes
            for session_id, session_data in list(sessions.items()):
                session_info[session_id] = {
                    "backend": "ipython",
                    "created": session_data["created"],
                    "last_used": session_data["last_used"],
                    "alive": True,  # IPython sessions are always "alive"
                }
        return {"sessions": session_info, "backend": "ipython"}
    except Exception as e:
        import traceback

        error_msg = f"Error in list_sessions: {str(e)}\n{traceback.format_exc()}"
        logging.error(error_msg)
        return {"error": error_msg}, 500


@app.route("/sessions/<session_id>", methods=["DELETE"])
def delete_session(session_id):
    """Delete a specific IPython session"""
    with session_lock:
        if session_id in sessions:
            try:
                del sessions[session_id]
                return {"message": f"IPython session {session_id} deleted successfully"}
            except Exception as e:
                return {"error": f"Error deleting IPython session {session_id}: {e}"}, 500
        else:
            return {"error": f"IPython session {session_id} not found"}, 404


@app.route("/health", methods=["GET"])
def health():
    return {"status": "healthy", "worker": os.environ.get("WORKER_NUM", "unknown")}


if __name__ == "__main__":
    log = logging.getLogger("werkzeug")
    log.setLevel(logging.WARNING)
    app.run(port=6000)<|MERGE_RESOLUTION|>--- conflicted
+++ resolved
@@ -48,11 +48,7 @@
 # Global dictionary to store IPython shells by session_id
 sessions = {}
 session_lock = threading.Lock()
-<<<<<<< HEAD
-SESSION_TIMEOUT = float(os.getenv("NEMO_SKILLS_SANDBOX_SESSION_TIMEOUT", -1))  # disabled by default
-=======
-SESSION_TIMEOUT = float(os.getenv("SANDBOX_SESSION_TIMEOUT", 0))
->>>>>>> 47030980
+SESSION_TIMEOUT = float(os.getenv("NEMO_SKILLS_SANDBOX_SESSION_TIMEOUT", 0))  # disabled by default
 
 
 def cleanup_expired_sessions():
