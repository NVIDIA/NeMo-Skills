--- conflicted
+++ resolved
@@ -28,9 +28,9 @@
 import tqdm
 
 from nemo_skills.code_execution.math_grader import extract_answer
+from nemo_skills.code_execution.utils import clean_formal_generation
+from nemo_skills.dataset.utils import get_lean4_header
 from nemo_skills.utils import python_doc_to_cmd_help, unroll_files
-from nemo_skills.dataset.utils import get_lean4_header
-from nemo_skills.code_execution.utils import clean_formal_generation
 
 LOG = logging.getLogger(__file__)
 
@@ -173,11 +173,7 @@
         timeout: float = 10.0,
         max_output_characters: int = 1000,
         session_id: Optional[str] = None,
-<<<<<<< HEAD
-        traceback_verbosity='context' # could be plain, context, verbose, or minimal
-=======
-        traceback_verbosity='plain' # could be plain, context, verbose, or minimal
->>>>>>> 4c448014
+        traceback_verbosity='plain',  # could be plain, context, verbose, or minimal
     ) -> Tuple[Dict, str]:
         traceback_verbosity = traceback_verbosity.capitalize()
 
@@ -205,7 +201,7 @@
     def strip_ansi_codes(text):
         ansi_escape = re.compile(r'\\x1B(?:[@-Z\\-_]|\[[0-?]*[ -/]*[@-~])')
         return ansi_escape.sub('', text)
-    
+
     error_text = strip_ansi_codes(error_text)
     output = []
     for line in error_text.split('\\n'):
@@ -441,7 +437,9 @@
                     elif answer_format == "lean4-proof":
                         if not use_predicted_proof_key:
                             generation = clean_formal_generation(line_dict["generation"])
-                            line_dict["predicted_proof"] = line_dict["header"] + line_dict["formal_statement"] + generation
+                            line_dict["predicted_proof"] = (
+                                line_dict["header"] + line_dict["formal_statement"] + generation
+                            )
                         else:
                             if "predicted_proof" not in line_dict:
                                 raise ValueError(
@@ -459,7 +457,7 @@
                                     "predicted_proof key not found in the line_dict. "
                                     "Set use_predicted_proof_key=False to re-combine"
                                 )
-                            
+
                     data[-1][-1] = json.dumps(line_dict)
 
                     if answer_format == "natural_language":
