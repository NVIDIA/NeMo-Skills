--- conflicted
+++ resolved
@@ -42,17 +42,12 @@
     # if set to True will error if any responses/data is missing
     allow_incomplete: bool = False
 
-<<<<<<< HEAD
-    # will be used to fill up when not enough votes are available for the majority
-    default_answer: str = "no_answer"
-=======
     # where to put the majority answer. By default replacing the expected_answer (assuming it's unknown)
     # but change to predicted_answer, to follow up with a judge evaluation
     fill_key: str = "expected_answer"
 
     # if True, will use string match to fill is_correct key
     fill_is_correct: bool = True
->>>>>>> a5a14201
 
     def __post_init__(self):
         """Building data_file from dataset/split if not provided directly."""
@@ -70,11 +65,6 @@
     LOG.info("Config used: %s", cfg)
 
     file_handles = [open(file, "rt", encoding="utf-8") for file in unroll_files(cfg.input_files)]
-<<<<<<< HEAD
-    if cfg.min_votes < 0:
-        cfg.min_votes = len(file_handles) // 2
-=======
->>>>>>> a5a14201
 
     # currently majority is only defined for math evals
     evaluator = MathMetrics()
@@ -88,21 +78,11 @@
         valid_answers_and_results = [
             (elem['predicted_answer'], elem['is_correct']) for elem in data if elem['predicted_answer'] is not None
         ]
-<<<<<<< HEAD
-        majority_answers.append((cfg.default_answer, (0, len(file_handles))))
-=======
         majority_answers.append((None, (0, len(file_handles))))
->>>>>>> a5a14201
         if len(valid_answers_and_results) == 0:
             continue
         (majority_answer, _), num_votes = Counter(valid_answers_and_results).most_common(1)[0]
         majority_answers[-1] = (majority_answer, (num_votes, len(file_handles)))
-<<<<<<< HEAD
-        retained_questions += 1
-
-    LOG.info("Total questions: %d, retained questions: %d", len(all_predictions), retained_questions)
-=======
->>>>>>> a5a14201
 
     for file_handle in file_handles:
         file_handle.close()
@@ -111,11 +91,6 @@
     file_handles = [open(file, "wt", encoding="utf-8") for file in unroll_files(cfg.input_files)]
     for idx, predictions in enumerate(all_predictions):
         for lidx, handle in enumerate(file_handles):
-<<<<<<< HEAD
-            predictions[lidx]["expected_answer"] = majority_answers[idx][0]
-            predictions[lidx]["majority_votes"], predictions[lidx]["total_votes"] = majority_answers[idx][1]
-            predictions[lidx]["is_correct"] = predictions[lidx]["predicted_answer"] == majority_answers[idx][0]
-=======
             predictions[lidx][cfg.fill_key] = majority_answers[idx][0]
             predictions[lidx]["majority_votes"], predictions[lidx]["total_votes"] = majority_answers[idx][1]
             # this is just a string match check, so for full correctness need to rerun the evaluator
@@ -125,7 +100,6 @@
                 )
             else:
                 del predictions[lidx]["is_correct"]
->>>>>>> a5a14201
             handle.write(json.dumps(predictions[lidx]) + "\n")
 
     for file_handle in file_handles:
