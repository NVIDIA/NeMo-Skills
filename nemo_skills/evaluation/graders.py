# Copyright (c) 2024, NVIDIA CORPORATION.  All rights reserved.
#
# Licensed under the Apache License, Version 2.0 (the "License");
# you may not use this file except in compliance with the License.
# You may obtain a copy of the License at
#
#     http://www.apache.org/licenses/LICENSE-2.0
#
# Unless required by applicable law or agreed to in writing, software
# distributed under the License is distributed on an "AS IS" BASIS,
# WITHOUT WARRANTIES OR CONDITIONS OF ANY KIND, either express or implied.
# See the License for the specific language governing permissions and
# limitations under the License.

import json
import logging
import os
import shutil
import subprocess
from argparse import Namespace
<<<<<<< HEAD
from collections import defaultdict
from os import path
=======
from dataclasses import asdict, field
>>>>>>> ff4f50d4
from pathlib import Path
from typing import Optional

from nemo_skills.utils import nested_dataclass, unroll_files

LOG = logging.getLogger(__file__)


@nested_dataclass
class SympyGraderConfig:
    # Sandbox configuration {sandbox_params}
    sandbox: dict = field(default_factory=lambda: {'sandbox_type': 'local'})
    num_parallel_requests: int = 100
    in_memory_lines: int = 1500
    include_percentage: bool = True
    tolerance: float = 1e-4
    timeout: float = 10.0
    ignore_cache: bool = False


@nested_dataclass
class LlmGraderConfig:
    batch_size: int = 100  # lower if running into rate limits
    tokens_to_generate: int = 4096  # will auto-lower to max possible for NGC models
    use_batch_api: bool = True  # only supported for OpenAI models!
    base_url: Optional[str] = None
    judge_model: str = "gpt-4-1106-preview"
    # defaults to True to avoid regenerating judgements unless necessary
    skip_filled: bool = True


@nested_dataclass
class MathGraderConfig:
    # Sandbox configuration {sandbox_params}
    grading_type: str = "sympy"  # sympy or llm
    grading_config: dict = field(default_factory=dict)

    extract_from_boxed: bool = True
    # only used if extract_from_boxed is False
    extract_regex: str = r"The final answer is (.+)$"


def math_grader(cfg):
    eval_config = MathGraderConfig(**cfg.eval_config)
    if eval_config.grading_type == "sympy":
        from nemo_skills.code_execution.sandbox import get_sandbox

        grading_config = SympyGraderConfig(**eval_config.grading_config)
        sandbox = get_sandbox(**grading_config.sandbox)
        grading_config = asdict(grading_config)
        grading_config.pop('sandbox')
        sandbox.batch_evaluate_results(
            prediction_jsonl_files=cfg.prediction_jsonl_files,
            **grading_config,
            extract_from_boxed=eval_config.extract_from_boxed,
            extract_regex=eval_config.extract_regex,
        )
        return

    from tqdm import tqdm

    from nemo_skills.code_execution.math_grader import extract_answer
    from nemo_skills.inference.prompt.utils import Prompt, get_prompt_config
    from nemo_skills.inference.server.model import get_model

    grading_config = LlmGraderConfig(**eval_config.grading_config)

    if grading_config.use_batch_api and grading_config.base_url:
        raise ValueError("Batch API is only supported for OpenAI models!")

    llm = get_model(
        server_type='openai',
        base_url=grading_config.base_url,
        model=grading_config.judge_model,
    )
    prompt = Prompt(config=get_prompt_config('openai/math-answer-judge'))

    # assuming everything fits in memory for simplicity
    for jsonl_file in unroll_files(cfg.prediction_jsonl_files):
        with open(jsonl_file, 'rt', encoding='utf-8') as fin:
            data = [json.loads(line) for line in fin]

        # TODO: should we try to judge both ways here as well? How to aggregate?
        if grading_config.skip_filled and all('judgement' in data_point for data_point in data):
            continue

        data_points = []

        if grading_config.use_batch_api:
            for data_point in data:
                # adding required fields for judgement prompt
                to_add = data_point.copy()
                to_add['predicted_answer'] = extract_answer(
                    data_point['generation'],
                    extract_from_boxed=eval_config.extract_from_boxed,
                    extract_regex=eval_config.extract_regex,
                )
                data_points.append(to_add)

            request_metadata = llm.batch_generate(
                prompts=[prompt.build_string(data_point) for data_point in data_points],
                tokens_to_generate=grading_config.tokens_to_generate,
            )
            # saving the request id to be able to retrieve results when they are ready
            with open(jsonl_file + '-batch-request-id', 'wt', encoding='utf-8') as fout:
                fout.write(json.dumps({'request_id': request_metadata.id}))
            LOG.info('Submitted batch evaluation request to OpenAI. Please wait for the results to be ready.')
            LOG.info('The current status and final results can be accessed through summarize_results.py')
            LOG.info('Request metadata: %s', str(request_metadata))
        else:
            output_file = jsonl_file + '-judgement'
            starting_idx = 0
            if grading_config.skip_filled:
                try:
                    with open(output_file, "rt", encoding="utf-8") as fin:
                        starting_idx = len(fin.readlines())
                except FileNotFoundError:
                    LOG.warning(f"File `{output_file}` not found, starting from scratch")
            data = data[starting_idx:]

            # saving to a tmp file to avoid corrupting original generation in case something goes wrong
            with open(
                output_file, "at" if grading_config.skip_filled else "wt", encoding="utf-8", buffering=1
            ) as fout:
                for data_point in tqdm(data, initial=starting_idx, total=len(data) + starting_idx):
                    # adding required fields for judgement prompt
                    to_add = data_point.copy()
                    to_add['predicted_answer'] = extract_answer(
                        data_point['generation'],
                        extract_from_boxed=eval_config.extract_from_boxed,
                        extract_regex=eval_config.extract_regex,
                    )
                    data_points.append(to_add)

                    if len(data_points) == grading_config.batch_size:
                        outputs = llm.generate(
                            prompts=[prompt.build_string(data_point) for data_point in data_points],
                            tokens_to_generate=grading_config.tokens_to_generate,
                        )
                        for output in outputs:
                            fout.write(json.dumps({'judgement': output['generation']}) + "\n")
                        data_points = []

                # collecting the final batch
                if len(data_points) > 0:
                    outputs = llm.generate(
                        prompts=[prompt.build_string(data_point) for data_point in data_points],
                        tokens_to_generate=grading_config.tokens_to_generate,
                    )
                    for output in outputs:
                        fout.write(json.dumps({'judgement': output['generation']}) + "\n")

            # fusing back into original file
            with open(jsonl_file, 'wt', encoding='utf-8') as fout, open(output_file, 'rt', encoding='utf-8') as fin:
                for data_point, judgement_line in zip(data, fin):
                    data_point.update(json.loads(judgement_line))
                    fout.write(json.dumps(data_point) + "\n")

            # removing judgement file
            Path(output_file).unlink()


def code_grader(cfg):
    # TODO: need to move it to a separate docker (either our sandbox or separate srun)
    from evalplus.evaluate import evaluate
    from omegaconf import OmegaConf

    from nemo_skills.evaluation.code_utils import preprocess_code

    # processing each generation separately (TODO: evalplus can do it together, but need to figure out the format)
    for jsonl_file in unroll_files(cfg.prediction_jsonl_files):
        with open(jsonl_file) as f:
            samples = [preprocess_code(json.loads(line)) for line in f]
        # all changes will be done with a new key "completion", so it's ok to write to the same file
        with open(jsonl_file, "wt", encoding="utf-8") as f:
            for sample in samples:
                f.write(json.dumps(sample) + "\n")
        eval_config = {
            "samples": jsonl_file,
            "base_only": False,
            "parallel": None,
            "i_just_wanna_run": False,
            "test_details": False,
            "min_time_limit": 1,
            "gt_time_limit_factor": 4.0,
            "mini": False,
            "noextreme": False,
            "version": "default",
        }
        eval_config.update(OmegaConf.to_container(cfg.eval_config))
        evaluate(Namespace(**eval_config))
        with open(jsonl_file[:-6] + '_eval_results.json', 'rt', encoding="utf-8") as fin:
            evalplus_grades = json.load(fin)
        # adding is_correct key to allow compute_metrics to work
        with open(jsonl_file, "wt", encoding="utf-8") as f:
            for sample in samples:
                sample['is_correct'] = evalplus_grades['eval'][sample['task_id']][0]['base_status'] == "pass"
                sample['is_correct-plus'] = (
                    sample['is_correct'] and evalplus_grades['eval'][sample['task_id']][0]['plus_status'] == "pass"
                )
                f.write(json.dumps(sample) + "\n")

        # moving eval file as otherwise evalplus does not want to recompute metrics if it's present..
        shutil.move(jsonl_file[:-6] + '_eval_results.json', jsonl_file[:-6] + '_eval_results-saved.json')


def if_grader(cfg):
    for jsonl_file in unroll_files(cfg.prediction_jsonl_files):
        parent_dir = Path(jsonl_file).absolute().parent
        cmd = (
            'cd /opt/benchmarks/google-research && python -m instruction_following_eval.evaluation_main '
            f'--input_data={jsonl_file} '
            f'--input_response_data={jsonl_file} '
            f'--output_dir={parent_dir} '
        )
        subprocess.run(cmd, shell=True, check=True)
        # fusing eval metrics back into the generation file
        with open(jsonl_file, "rt", encoding="utf-8") as f:
            samples = [json.loads(line) for line in f]

        with open(parent_dir / 'eval_results_loose.jsonl', 'rt', encoding="utf-8") as f:
            eval_results = [json.loads(line) for line in f]
        for sample, eval_result in zip(samples, eval_results):
            sample['loose_eval'] = eval_result

        with open(parent_dir / 'eval_results_strict.jsonl', 'rt', encoding="utf-8") as f:
            eval_results = [json.loads(line) for line in f]
        for sample, eval_result in zip(samples, eval_results):
            sample['strict_eval'] = eval_result

        with open(jsonl_file, "wt", encoding="utf-8") as f:
            for sample in samples:
                f.write(json.dumps(sample) + "\n")

        # removing metric files to avoid reusing them
        (parent_dir / 'eval_results_loose.jsonl').unlink()
        (parent_dir / 'eval_results_strict.jsonl').unlink()


<<<<<<< HEAD
def bfcl_grader(cfg):
    """Grader for Berkeley Function Calling Leaderboard."""
    eval_category = "all"

    for jsonl_file in unroll_files(cfg.prediction_jsonl_files):
        # Create the result and score folder
        # Right now calling the folder what Llama3-8B-Instruct would create but it is only used for extracting functions out of the output
        # TODO fix these hardcoded paths
        _REPO_ROOT_DIR = "/opt/benchmarks/gorilla/berkeley-function-call-leaderboard"
        _RESULT_DIR = path.join(_REPO_ROOT_DIR, "result/meta-llama_Meta-Llama-3-8B-Instruct")
        _SCORE_DIR = path.join(_REPO_ROOT_DIR, "score")

        cmd = f'mkdir -p {_RESULT_DIR} && mkdir -p {_SCORE_DIR}'
        subprocess.run(cmd, shell=True, check=True)

        output_dir = path.join(path.join(_REPO_ROOT_DIR, _RESULT_DIR))

        # Prepare the API file content
        if eval_category != "ast":
            api_keys_required = ["RAPID-API-KEY", "EXCHANGERATE-API-KEY", "OMDB-API-KEY", "GEOCODE-API-KEY"]
            api_keys = []
            try:
                api_keys = [{api_key: os.environ[api_key.replace("-", "_")]} for api_key in api_keys_required]
            except KeyError:
                raise SystemExit(f"Missing APIs, check environment variable - {api_keys_required}")

            API_FILE = path.join(_REPO_ROOT_DIR, "function_credential_config.json")
            with open(API_FILE, "w") as writer:
                json.dump(api_keys, writer)

            subprocess.run(
                f'cd {_REPO_ROOT_DIR} && python apply_function_credential_config.py', shell=True, check=True
            )

        # Read results and dump them in separate test-wise files in output_dir
        with open(jsonl_file, "rt", encoding="utf-8") as f:
            samples = [json.loads(line) for line in f]
            test_category_dict = defaultdict(list)
            for sample in samples:
                sample["result"] = sample["generation"]
                test_category = sample["test_category"]
                test_category_dict[test_category].append(sample)

            for test_category, test_samples in test_category_dict.items():
                output_file = path.join(output_dir, f"gorilla_openfunctions_v1_test_{test_category}.json")
                with open(output_file, "w") as writer:
                    for test_sample in test_samples:
                        writer.write(json.dumps(test_sample) + "\n")

        # Run the evaluation
        # Allow for selective eval
        cmd = f'cd {path.join(_REPO_ROOT_DIR, "eval_checker")} && python eval_runner.py --model meta-llama/Meta-Llama-3-8B-Instruct --test {eval_category}'
        subprocess.run(cmd, shell=True, check=True)

        # Remove the output files and copy the score
        parent_dir = Path(jsonl_file).absolute().parent
        cmd = f'rm {_RESULT_DIR}/* && cp -r {_SCORE_DIR}/* {parent_dir}'
        subprocess.run(cmd, shell=True, check=True)
        # && cp {_SCORE_DIR}/data.csv '


@nested_dataclass
class ArenaGraderConfig:
    """NOTE: cannot have any nested structures due to coming from a dictionary"""

    batch_size: int = 100  # lower if running into rate limits
    tokens_to_generate: int = 4096  # will auto-lower to max possible for NGC models
    use_batch_api: bool = True  # only supported for OpenAI models!
    base_url: Optional[str] = None
    judge_model: str = "gpt-4-1106-preview"
    # defaults to True to avoid regenerating judgements unless necessary
    skip_filled: bool = True


=======
>>>>>>> ff4f50d4
def arena_grader(cfg):
    from tqdm import tqdm

    from nemo_skills.inference.prompt.utils import Prompt, get_prompt_config
    from nemo_skills.inference.server.model import get_model

    eval_config = LlmGraderConfig(**cfg.eval_config)
    assert eval_config.batch_size % 2 == 0  # required due to how everything is implement, can fix later

    if eval_config.use_batch_api and eval_config.base_url:
        raise ValueError("Batch API is only supported for OpenAI models!")

    llm = get_model(
        server_type='openai',
        base_url=eval_config.base_url,
        model=eval_config.judge_model,
    )
    prompt = Prompt(config=get_prompt_config('openai/arena-judge'))

    # assuming everything fits in memory for simplicity
    for jsonl_file in unroll_files(cfg.prediction_jsonl_files):
        with open(jsonl_file, 'rt', encoding='utf-8') as fin:
            data = [json.loads(line) for line in fin]

        if eval_config.skip_filled and all(
            'judgement-gen-base' in data_point and 'judgement-base-gen' in data_point for data_point in data
        ):
            continue

        data_points = []

        if eval_config.use_batch_api:
            for data_point in data:
                # adding required fields for judgement prompt
                to_add = data_point.copy()
                to_add['answer_1'] = data_point['generation']
                to_add['answer_2'] = data_point['baseline_answer']
                data_points.append(to_add)
                # reversing the answers
                to_add = data_point.copy()
                to_add['answer_2'] = data_point['generation']
                to_add['answer_1'] = data_point['baseline_answer']
                data_points.append(to_add)

            request_metadata = llm.batch_generate(
                prompts=[prompt.build_string(data_point) for data_point in data_points],
                tokens_to_generate=eval_config.tokens_to_generate,
            )
            # saving the request id to be able to retrieve results when they are ready
            with open(jsonl_file + '-batch-request-id', 'wt', encoding='utf-8') as fout:
                fout.write(json.dumps({'request_id': request_metadata.id}))
            LOG.info('Submitted batch evaluation request to OpenAI. Please wait for the results to be ready.')
            LOG.info('The current status and final results can be accessed through summarize_results.py')
            LOG.info('Request metadata: %s', str(request_metadata))
        else:
            output_file = jsonl_file + '-judgement'
            starting_idx = 0
            if eval_config.skip_filled:
                try:
                    with open(output_file, "rt", encoding="utf-8") as fin:
                        starting_idx = len(fin.readlines())
                except FileNotFoundError:
                    LOG.warning(f"File `{output_file}` not found, starting from scratch")
            data = data[starting_idx:]

            # saving to a tmp file to avoid corrupting original generation in case something goes wrong
            with open(output_file, "at" if eval_config.skip_filled else "wt", encoding="utf-8", buffering=1) as fout:
                for data_point in tqdm(data, initial=starting_idx, total=len(data) + starting_idx):
                    # adding required fields for judgement prompt
                    to_add = data_point.copy()
                    to_add['answer_1'] = data_point['generation']
                    to_add['answer_2'] = data_point['baseline_answer']
                    to_add['judgement_mode'] = 'gen-base'
                    data_points.append(to_add)
                    # reversing the answers
                    to_add = data_point.copy()
                    to_add['answer_2'] = data_point['generation']
                    to_add['answer_1'] = data_point['baseline_answer']
                    to_add['judgement_mode'] = 'base-gen'
                    data_points.append(to_add)

                    if len(data_points) == eval_config.batch_size:
                        outputs = llm.generate(
                            prompts=[prompt.build_string(data_point) for data_point in data_points],
                            tokens_to_generate=eval_config.tokens_to_generate,
                        )
                        to_write = {}
                        for idx, (output, original_data_point) in enumerate(zip(outputs, data_points)):
                            to_write[f'judgement-{original_data_point["judgement_mode"]}'] = output['generation']
                            if idx % 2 != 0:
                                fout.write(json.dumps(to_write) + "\n")
                                to_write = {}
                        data_points = []

                # collecting the final batch
                if len(data_points) > 0:
                    outputs = llm.generate(
                        prompts=[prompt.build_string(data_point) for data_point in data_points],
                        tokens_to_generate=eval_config.tokens_to_generate,
                    )
                    to_write = {}
                    for idx, (output, original_data_point) in enumerate(zip(outputs, data_points)):
                        to_write[f'judgement-{original_data_point["judgement_mode"]}'] = output['generation']
                        if idx % 2 != 0:
                            fout.write(json.dumps(to_write) + "\n")
                            to_write = {}

            # fusing back into original file
            with open(jsonl_file, 'wt', encoding='utf-8') as fout, open(output_file, 'rt', encoding='utf-8') as fin:
                for data_point, judgement_line in zip(data, fin):
                    data_point.update(json.loads(judgement_line))
                    fout.write(json.dumps(data_point) + "\n")

            # removing judgement file
            Path(output_file).unlink()<|MERGE_RESOLUTION|>--- conflicted
+++ resolved
@@ -18,12 +18,9 @@
 import shutil
 import subprocess
 from argparse import Namespace
-<<<<<<< HEAD
 from collections import defaultdict
 from os import path
-=======
 from dataclasses import asdict, field
->>>>>>> ff4f50d4
 from pathlib import Path
 from typing import Optional
 
@@ -263,7 +260,6 @@
         (parent_dir / 'eval_results_strict.jsonl').unlink()
 
 
-<<<<<<< HEAD
 def bfcl_grader(cfg):
     """Grader for Berkeley Function Calling Leaderboard."""
     eval_category = "all"
@@ -325,21 +321,6 @@
         # && cp {_SCORE_DIR}/data.csv '
 
 
-@nested_dataclass
-class ArenaGraderConfig:
-    """NOTE: cannot have any nested structures due to coming from a dictionary"""
-
-    batch_size: int = 100  # lower if running into rate limits
-    tokens_to_generate: int = 4096  # will auto-lower to max possible for NGC models
-    use_batch_api: bool = True  # only supported for OpenAI models!
-    base_url: Optional[str] = None
-    judge_model: str = "gpt-4-1106-preview"
-    # defaults to True to avoid regenerating judgements unless necessary
-    skip_filled: bool = True
-
-
-=======
->>>>>>> ff4f50d4
 def arena_grader(cfg):
     from tqdm import tqdm
 
