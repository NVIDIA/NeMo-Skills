# Copyright (c) 2024, NVIDIA CORPORATION.  All rights reserved.
#
# Licensed under the Apache License, Version 2.0 (the "License");
# you may not use this file except in compliance with the License.
# You may obtain a copy of the License at
#
#     http://www.apache.org/licenses/LICENSE-2.0
#
# Unless required by applicable law or agreed to in writing, software
# distributed under the License is distributed on an "AS IS" BASIS,
# WITHOUT WARRANTIES OR CONDITIONS OF ANY KIND, either express or implied.
# See the License for the specific language governing permissions and
# limitations under the License.

from nemo_skills.evaluation.metrics.base import BaseMetrics


class BFCLMetrics(BaseMetrics):
    """Metrics for BFCL (Berkeley Function Calling Leaderboard) evaluation."""

    # TODO: Ideally we should combine the accuracies across different subsets of the benchmark to
    # report something similar to the final score in the BFCL leaderboard.
<<<<<<< HEAD
    @classmethod
=======

>>>>>>> 434c41a1
    def _get_score_dict(self, prediction: dict) -> dict[str, bool | int | float]:
        return {"accuracy": prediction['is_correct']}

    def update(self, predictions):
        super().update(predictions)
        self._compute_pass_at_k(predictions=predictions)<|MERGE_RESOLUTION|>--- conflicted
+++ resolved
@@ -20,11 +20,7 @@
 
     # TODO: Ideally we should combine the accuracies across different subsets of the benchmark to
     # report something similar to the final score in the BFCL leaderboard.
-<<<<<<< HEAD
-    @classmethod
-=======
 
->>>>>>> 434c41a1
     def _get_score_dict(self, prediction: dict) -> dict[str, bool | int | float]:
         return {"accuracy": prediction['is_correct']}
 
