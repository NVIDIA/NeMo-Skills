# Copyright (c) 2024, NVIDIA CORPORATION.  All rights reserved.
#
# Licensed under the Apache License, Version 2.0 (the "License");
# you may not use this file except in compliance with the License.
# You may obtain a copy of the License at
#
#     http://www.apache.org/licenses/LICENSE-2.0
#
# Unless required by applicable law or agreed to in writing, software
# distributed under the License is distributed on an "AS IS" BASIS,
# WITHOUT WARRANTIES OR CONDITIONS OF ANY KIND, either express or implied.
# See the License for the specific lang

from nemo_skills.evaluation.metrics.answer_judgement_metrics import AnswerJudgementMetrics
from nemo_skills.evaluation.metrics.arena_metrics import ArenaMetrics
<<<<<<< HEAD
from nemo_skills.evaluation.metrics.code_metrics import BigCodeBenchMetrics, CodeMetrics, LiveCodeBenchMetrics
=======
from nemo_skills.evaluation.metrics.code_metrics import CodeMetrics, LiveCodeBenchMetrics, SciCodeMetrics
>>>>>>> 7c17a260
from nemo_skills.evaluation.metrics.if_metrics import IFMetrics
from nemo_skills.evaluation.metrics.lean4_metrics import Lean4Metrics
from nemo_skills.evaluation.metrics.math_metrics import MathMetrics
from nemo_skills.evaluation.metrics.mtbench_metrics import MtBenchMetrics
from nemo_skills.evaluation.metrics.ruler_metrics import RulerMetrics

METRICS_MAP = {
    "math": MathMetrics,
    "lean4-proof": Lean4Metrics,
    "lean4-statement": Lean4Metrics,
    "answer-judgement": AnswerJudgementMetrics,
    "arena": ArenaMetrics,
    "code": CodeMetrics,
    "if": IFMetrics,
    "mt-bench": MtBenchMetrics,
    "multichoice": MathMetrics,
    "ruler": RulerMetrics,
    "livecodebench": LiveCodeBenchMetrics,
<<<<<<< HEAD
    "bigcodebench": BigCodeBenchMetrics,
=======
    "scicode": SciCodeMetrics,
>>>>>>> 7c17a260
}


def get_metrics(metric_type: str):
    if metric_type not in METRICS_MAP:
        raise ValueError(f"Metric {metric_type} not found.\nSupported types: {str(METRICS_MAP.keys())}")
    return METRICS_MAP[metric_type]()<|MERGE_RESOLUTION|>--- conflicted
+++ resolved
@@ -13,11 +13,12 @@
 
 from nemo_skills.evaluation.metrics.answer_judgement_metrics import AnswerJudgementMetrics
 from nemo_skills.evaluation.metrics.arena_metrics import ArenaMetrics
-<<<<<<< HEAD
-from nemo_skills.evaluation.metrics.code_metrics import BigCodeBenchMetrics, CodeMetrics, LiveCodeBenchMetrics
-=======
-from nemo_skills.evaluation.metrics.code_metrics import CodeMetrics, LiveCodeBenchMetrics, SciCodeMetrics
->>>>>>> 7c17a260
+from nemo_skills.evaluation.metrics.code_metrics import (
+    BigCodeBenchMetrics,
+    CodeMetrics,
+    LiveCodeBenchMetrics,
+    SciCodeMetrics,
+)
 from nemo_skills.evaluation.metrics.if_metrics import IFMetrics
 from nemo_skills.evaluation.metrics.lean4_metrics import Lean4Metrics
 from nemo_skills.evaluation.metrics.math_metrics import MathMetrics
@@ -36,11 +37,8 @@
     "multichoice": MathMetrics,
     "ruler": RulerMetrics,
     "livecodebench": LiveCodeBenchMetrics,
-<<<<<<< HEAD
+    "scicode": SciCodeMetrics,
     "bigcodebench": BigCodeBenchMetrics,
-=======
-    "scicode": SciCodeMetrics,
->>>>>>> 7c17a260
 }
 
 
