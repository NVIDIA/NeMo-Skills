--- conflicted
+++ resolved
@@ -30,11 +30,8 @@
 from nemo_skills.evaluation.metrics.math_metrics import MathMetrics
 from nemo_skills.evaluation.metrics.mrcr_metrics import MRCRMetrics
 from nemo_skills.evaluation.metrics.ruler_metrics import RulerMetrics
-<<<<<<< HEAD
+from nemo_skills.evaluation.metrics.simpleqa_metrics import SimpleQAMetrics
 from nemo_skills.evaluation.metrics.translation_metrics import TranslationMetrics
-=======
-from nemo_skills.evaluation.metrics.simpleqa_metrics import SimpleQAMetrics
->>>>>>> 74b8ed88
 
 METRICS_MAP = {
     "math": MathMetrics,
@@ -55,12 +52,9 @@
     "scicode": SciCodeMetrics,
     "bigcodebench": BigCodeBenchMetrics,
     "mrcr": MRCRMetrics,
-<<<<<<< HEAD
-    "translation": TranslationMetrics
-=======
     "aalcr": AALCRMetrics,
     "livebench_coding": LiveCodeBenchMetrics,
->>>>>>> 74b8ed88
+    "translation": TranslationMetrics,
 }
 
 
