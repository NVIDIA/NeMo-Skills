# Copyright (c) 2024, NVIDIA CORPORATION.  All rights reserved.
#
# Licensed under the Apache License, Version 2.0 (the "License");
# you may not use this file except in compliance with the License.
# You may obtain a copy of the License at
#
#     http://www.apache.org/licenses/LICENSE-2.0
#
# Unless required by applicable law or agreed to in writing, software
# distributed under the License is distributed on an "AS IS" BASIS,
# WITHOUT WARRANTIES OR CONDITIONS OF ANY KIND, either express or implied.
# See the License for the specific language governing permissions and
# limitations under the License.

from nemo_skills.evaluation.metrics.base import BaseMetrics


class CodeMetrics(BaseMetrics):
    def _get_score_dict(self, prediction: dict) -> dict[str, bool | int | float]:
        return {
            "passing_base_tests": prediction['is_correct'],
            "passing_plus_tests": prediction['is_correct-plus'],
        }

    def update(self, predictions):
        super().update(predictions)
        self._compute_pass_at_k(predictions=predictions)


class LiveCodeBenchMetrics(BaseMetrics):
    def _get_score_dict(self, prediction: dict) -> dict[str, bool | int | float]:
        return {
            "accuracy": prediction['graded_list'][0],
        }

    def update(self, predictions):
        super().update(predictions)
        self._compute_pass_at_k(predictions=predictions)


<<<<<<< HEAD
class BigCodeBenchMetrics(BaseMetrics):
    def _get_score_dict(self, prediction: dict) -> dict[str, bool | int | float]:
        return {
            "accuracy": prediction['status'] == "pass",
=======
class SciCodeMetrics(BaseMetrics):
    def _get_score_dict(self, prediction: dict) -> dict[str, bool | int | float]:
        subtask_status_list = prediction['eval_status']
        correct_subtasks = sum(subtask['process_status'] == 'completed' for subtask in subtask_status_list)
        return {
            'problem_accuracy': correct_subtasks == len(subtask_status_list),
            'subtask_accuracy': correct_subtasks,
>>>>>>> 7c17a260
        }

    def update(self, predictions):
        super().update(predictions)
<<<<<<< HEAD
        self._compute_pass_at_k(predictions=predictions)
=======
        self.subtasks_total += len(predictions[0]['eval_status'])
        self._compute_pass_at_k(predictions)

    def get_metrics(self):
        metrics_dict = super().get_metrics()
        for agg_mode in self.eval_dict.keys():
            metrics_dict[agg_mode]["num_problems"] = metrics_dict[agg_mode].pop("num_entries")
            metrics_dict[agg_mode]["num_subtasks"] = self.subtasks_total
            # correcting subtask normalization
            metrics_dict[agg_mode]["subtask_accuracy"] *= self.total / self.subtasks_total

        return metrics_dict

    def reset(self):
        super().reset()
        self.subtasks_total = 0
>>>>>>> 7c17a260
<|MERGE_RESOLUTION|>--- conflicted
+++ resolved
@@ -38,12 +38,6 @@
         self._compute_pass_at_k(predictions=predictions)
 
 
-<<<<<<< HEAD
-class BigCodeBenchMetrics(BaseMetrics):
-    def _get_score_dict(self, prediction: dict) -> dict[str, bool | int | float]:
-        return {
-            "accuracy": prediction['status'] == "pass",
-=======
 class SciCodeMetrics(BaseMetrics):
     def _get_score_dict(self, prediction: dict) -> dict[str, bool | int | float]:
         subtask_status_list = prediction['eval_status']
@@ -51,14 +45,10 @@
         return {
             'problem_accuracy': correct_subtasks == len(subtask_status_list),
             'subtask_accuracy': correct_subtasks,
->>>>>>> 7c17a260
         }
 
     def update(self, predictions):
         super().update(predictions)
-<<<<<<< HEAD
-        self._compute_pass_at_k(predictions=predictions)
-=======
         self.subtasks_total += len(predictions[0]['eval_status'])
         self._compute_pass_at_k(predictions)
 
@@ -75,4 +65,14 @@
     def reset(self):
         super().reset()
         self.subtasks_total = 0
->>>>>>> 7c17a260
+
+
+class BigCodeBenchMetrics(BaseMetrics):
+    def _get_score_dict(self, prediction: dict) -> dict[str, bool | int | float]:
+        return {
+            "accuracy": prediction['status'] == "pass",
+        }
+
+    def update(self, predictions):
+        super().update(predictions)
+        self._compute_pass_at_k(predictions=predictions)