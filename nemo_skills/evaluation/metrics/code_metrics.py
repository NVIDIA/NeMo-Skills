--- conflicted
+++ resolved
@@ -15,16 +15,11 @@
 from nemo_skills.evaluation.metrics.base import BaseMetrics
 
 
-<<<<<<< HEAD
-class CodeMetrics(BaseMetrics):
-    @classmethod
-=======
 class EvalPlusMetrics(BaseMetrics):
->>>>>>> 46fd78a3
     def _get_score_dict(self, prediction: dict) -> dict[str, bool | int | float]:
         return {
-            "passing_base_tests": prediction['is_correct'],
-            "passing_plus_tests": prediction['is_correct-plus'],
+            "passing_base_tests": prediction["is_correct"],
+            "passing_plus_tests": prediction["is_correct-plus"],
         }
 
     @classmethod
@@ -40,7 +35,7 @@
     @classmethod
     def _get_score_dict(self, prediction: dict) -> dict[str, bool | int | float]:
         return {
-            "accuracy": prediction['graded_list'][0],
+            "accuracy": prediction["graded_list"][0],
         }
 
     @classmethod
@@ -55,9 +50,9 @@
 class SweBenchMetrics(BaseMetrics):
     def _get_score_dict(self, prediction: dict) -> dict[str, bool | int | float]:
         return {
-            "issues_resolved": prediction['swe-bench-metrics']['resolved'],
-            "no_patch": not prediction['swe-bench-metrics']['patch_exists'],
-            "patch_cant_apply": not prediction['swe-bench-metrics']['patch_successfully_applied'],
+            "issues_resolved": prediction["swe-bench-metrics"]["resolved"],
+            "no_patch": not prediction["swe-bench-metrics"]["patch_exists"],
+            "patch_cant_apply": not prediction["swe-bench-metrics"]["patch_successfully_applied"],
         }
 
     @classmethod
@@ -72,25 +67,25 @@
 class SciCodeMetrics(BaseMetrics):
     @classmethod
     def _get_score_dict(self, prediction: dict) -> dict[str, bool | int | float]:
-        subtask_status_list = prediction['eval_status']
-        correct_subtasks = sum(subtask['process_status'] == 'completed' for subtask in subtask_status_list)
+        subtask_status_list = prediction["eval_status"]
+        correct_subtasks = sum(subtask["process_status"] == "completed" for subtask in subtask_status_list)
         return {
-            'problem_accuracy': correct_subtasks == len(subtask_status_list),
-            'subtask_accuracy': correct_subtasks,
+            "problem_accuracy": correct_subtasks == len(subtask_status_list),
+            "subtask_accuracy": correct_subtasks,
         }
 
     @classmethod
     def get_incorrect_sample(cls, prediction: dict) -> dict:
         prediction = prediction.copy()
-        subtask_status_list = prediction['eval_status']
+        subtask_status_list = prediction["eval_status"]
         for subtask in subtask_status_list:
-            subtask['process_status'] = 'error'
-        prediction['eval_status'] = subtask_status_list
+            subtask["process_status"] = "error"
+        prediction["eval_status"] = subtask_status_list
         return prediction
 
     def update(self, predictions):
         super().update(predictions)
-        self.subtasks_total += len(predictions[0]['eval_status'])
+        self.subtasks_total += len(predictions[0]["eval_status"])
         self._compute_pass_at_k(predictions)
 
     def get_metrics(self):
