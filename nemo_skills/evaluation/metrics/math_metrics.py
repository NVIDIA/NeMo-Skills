--- conflicted
+++ resolved
@@ -14,7 +14,6 @@
 
 import json
 import logging
-from collections import Counter, defaultdict
 from pathlib import Path
 
 from nemo_skills.evaluation.constants import JUDGE_MODEL, JUDGE_SERVER
@@ -78,7 +77,6 @@
 
         return result
 
-<<<<<<< HEAD
     def get_reward_at_k(self, agg_mode_dict, pred_keys, predicted_answers, prediction_results):
         for k in range(len(prediction_results), 1, -1):
             for pred_field in pred_keys:
@@ -99,8 +97,6 @@
                 # Update the metric
                 agg_mode_dict[f"rm_best@{k}"][pred_field] += rm_result
 
-=======
->>>>>>> 7a84d380
     def update(self, predictions):
         """Updating the evaluation results with the current element.
 
@@ -175,28 +171,11 @@
                 self.get_pass_at_k(
                     self.agg_mode_dict, pred_keys=["correct_judge"], prediction_results=prediction_results
                 )
-<<<<<<< HEAD
                 self.get_majority_at_k(
                     self.agg_mode_dict,
                     pred_keys=["correct_judge"],
                     predicted_answers=[pred['predicted_answer'] for pred in predictions],
                     prediction_results=prediction_results,
-=======
-
-                # Pass@1[k] - mean of pass@1 across all generations
-                current_correct_sympy, current_correct_judge, no_answer = False, False, False
-                if self.has_sympy:
-                    current_correct_sympy = sum([elem['is_correct'] for elem in predictions[:k]]) / k
-                if self.has_judge:
-                    current_correct_judge = (
-                        sum([is_correct_judgement(elem['judgement']) for elem in predictions[:k]]) / k
-                    )
-                if all([elem['predicted_answer'] is None for elem in predictions[:k]]):
-                    no_answer = True
-
-                self.update_comb_metric_averaged(
-                    self.agg_mode_dict[f"pass@1[{k}]"], current_correct_sympy, current_correct_judge, no_answer
->>>>>>> 7a84d380
                 )
 
                 if self.has_reward:
