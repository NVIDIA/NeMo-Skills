--- conflicted
+++ resolved
@@ -578,17 +578,11 @@
         tasks = [self._evaluate_entry(s) for s in all_samples]
         outputs = await asyncio.gather(*tasks)
 
-<<<<<<< HEAD
-            for s, o in zip(all_samples, outputs):
-                s["test_case_results"] = o["test_case_results"]
-                s["eval_status"] = o["eval_status"]
-                if "outputs" in o:
-                    s["outputs"] = o["outputs"]
-=======
         for s, o in zip(all_samples, outputs):
             s["test_case_results"] = o["test_case_results"]
             s["eval_status"] = o["eval_status"]
->>>>>>> 7f4687a5
+            if "outputs" in o:
+                s["outputs"] = o["outputs"]
 
         jdump(all_samples, jsonl_file, mode="wt")
 
