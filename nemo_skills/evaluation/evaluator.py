# Copyright (c) 2024, NVIDIA CORPORATION.  All rights reserved.
#
# Licensed under the Apache License, Version 2.0 (the "License");
# you may not use this file except in compliance with the License.
# You may obtain a copy of the License at
#
#     http://www.apache.org/licenses/LICENSE-2.0
#
# Unless required by applicable law or agreed to in writing, software
# distributed under the License is distributed on an "AS IS" BASIS,
# WITHOUT WARRANTIES OR CONDITIONS OF ANY KIND, either express or implied.
# See the License for the specific language governing permissions and
# limitations under the License.

import json
import logging
import re
import shutil
import subprocess
from argparse import Namespace
from copy import deepcopy
from dataclasses import asdict, field
from pathlib import Path
from typing import Any, Callable, Dict

from tqdm import tqdm

from nemo_skills.code_execution.sandbox import get_sandbox
from nemo_skills.evaluation.constants import JUDGE_MODEL
from nemo_skills.inference.server.model import get_model
from nemo_skills.prompt.utils import get_prompt
from nemo_skills.utils import nested_dataclass, unroll_files

LOG = logging.getLogger(__file__)


def eval_mcq(cfg):
    # Adapted from https://github.com/TIGER-AI-Lab/MMLU-Pro/blob/8b6741a3011d8caa405fdd629f54b6931cb6e042/evaluate_from_api.py#L189
    # Original three functions are merged into one
    def tigerlab_parse(sample):
        attempt_one = re.search(r"answer is \(([A-J])\)", sample['generation'])
        if attempt_one:
            return attempt_one.group(1)
        attempt_two = re.search(r'.*[aA]nswer:\s*([A-J])', sample['generation'])
        if attempt_two:
            return attempt_two.group(1)
        attempt_three = re.search(r"\b[A-J]\b(?!.*\b[A-J]\b)", sample['generation'], re.DOTALL)
        if attempt_three:
            return attempt_three.group(0)
        return None

    for file in unroll_files(cfg.input_files):
        with open(file, 'rt', encoding='utf-8') as fin:
            data = [json.loads(line) for line in fin]
        with open(file, 'wt', encoding='utf-8') as fout:
            for sample in tqdm(data):
                parse_result = tigerlab_parse(sample)
                sample['is_correct'] = parse_result == sample['expected_answer']
                sample['predicted_answer'] = parse_result
                fout.write(json.dumps(sample) + "\n")
                        

@nested_dataclass(kw_only=True)
class MathEvaluatorConfig:
    # Sandbox configuration {sandbox_params}
    sandbox: dict = field(default_factory=lambda: {'sandbox_type': 'local'})
    num_parallel_requests: int = 100
    in_memory_lines: int = 1500
    include_percentage: bool = True
    tolerance: float = 1e-4
    timeout: float = 10.0
    ignore_cache: bool = False
    # if True will not attempt to re-extract based on \boxed or regex
    use_predicted_answer_key: bool = False

    extract_from_boxed: bool = True
    # only used if extract_from_boxed is False
    extract_regex: str = r"The final answer is (.+)$"
    take_modulo: int | None = None  # will take modulo of the gt and predicted answers if not None


def eval_math(cfg):
    eval_config = MathEvaluatorConfig(**cfg.eval_config)

    sandbox = get_sandbox(**eval_config.sandbox)
    eval_config = asdict(eval_config)
    eval_config.pop('sandbox')
    sandbox.batch_evaluate_results(
        input_files=cfg.input_files,
        **eval_config,
    )


def eval_code(cfg):
    # TODO: need to move it to a separate docker (either our sandbox or separate srun)
    from evalplus.evaluate import evaluate
    from omegaconf import OmegaConf

    from nemo_skills.evaluation.code_utils import preprocess_code

    # processing each generation separately (TODO: evalplus can do it together, but need to figure out the format)
    for jsonl_file in unroll_files(cfg.input_files):
        with open(jsonl_file) as f:
            samples = [preprocess_code(json.loads(line)) for line in f]
        # all changes will be done with a new key "completion", so it's ok to write to the same file
        with open(jsonl_file, "wt", encoding="utf-8") as f:
            for sample in samples:
                f.write(json.dumps(sample) + "\n")
        eval_config = {
            "samples": jsonl_file,
            "base_only": False,
            "parallel": None,
            "i_just_wanna_run": False,
            "test_details": False,
            "min_time_limit": 1,
            "gt_time_limit_factor": 4.0,
            "mini": False,
            "noextreme": False,
            "version": "default",
        }
        eval_config.update(OmegaConf.to_container(cfg.eval_config))
        evaluate(Namespace(**eval_config))
        with open(jsonl_file[:-6] + '_eval_results.json', 'rt', encoding="utf-8") as fin:
            evalplus_grades = json.load(fin)
        # adding is_correct key to allow compute_metrics to work
        with open(jsonl_file, "wt", encoding="utf-8") as f:
            for sample in samples:
                sample['is_correct'] = evalplus_grades['eval'][sample['task_id']][0]['base_status'] == "pass"
                sample['is_correct-plus'] = (
                    sample['is_correct'] and evalplus_grades['eval'][sample['task_id']][0]['plus_status'] == "pass"
                )
                f.write(json.dumps(sample) + "\n")

        # moving eval file as otherwise evalplus does not want to recompute metrics if it's present..
        shutil.move(jsonl_file[:-6] + '_eval_results.json', jsonl_file[:-6] + '_eval_results-saved.json')


def eval_if(cfg):
    for jsonl_file in unroll_files(cfg.input_files):
        parent_dir = Path(jsonl_file).absolute().parent
        cmd = (
            'cd /opt/benchmarks/google-research && python -m instruction_following_eval.evaluation_main '
            f'--input_data={jsonl_file} '
            f'--input_response_data={jsonl_file} '
            f'--output_dir={parent_dir} '
        )
        subprocess.run(cmd, shell=True, check=True)
        # fusing eval metrics back into the generation file
        with open(jsonl_file, "rt", encoding="utf-8") as f:
            samples = [json.loads(line) for line in f]

        with open(parent_dir / 'eval_results_loose.jsonl', 'rt', encoding="utf-8") as f:
            eval_results = [json.loads(line) for line in f]
        for sample, eval_result in zip(samples, eval_results):
            sample['loose_eval'] = eval_result

        with open(parent_dir / 'eval_results_strict.jsonl', 'rt', encoding="utf-8") as f:
            eval_results = [json.loads(line) for line in f]
        for sample, eval_result in zip(samples, eval_results):
            sample['strict_eval'] = eval_result

        with open(jsonl_file, "wt", encoding="utf-8") as f:
            for sample in samples:
                f.write(json.dumps(sample) + "\n")

        # removing metric files to avoid reusing them
        (parent_dir / 'eval_results_loose.jsonl').unlink()
        (parent_dir / 'eval_results_strict.jsonl').unlink()


@nested_dataclass(kw_only=True)
class LlmEvaluatorConfig:
    batch_size: int = 100  # lower if running into rate limits
    tokens_to_generate: int = 4096  # will auto-lower to max possible for NGC models
    use_batch_api: bool = True  # only supported for OpenAI models!
    base_url: str = "https://api.openai.com/v1"
    judge_model: str = JUDGE_MODEL
    # defaults to True to avoid regenerating judgements unless necessary
    skip_filled: bool = True


# TODO: this needs to be moved into a separate job as we might need to host the server
def eval_arena(cfg):
    eval_config = LlmEvaluatorConfig(**cfg.eval_config)
    assert eval_config.batch_size % 2 == 0  # required due to how everything is implemented, can fix later

    if eval_config.use_batch_api and eval_config.base_url != "https://api.openai.com/v1":
        raise ValueError("Batch API is only supported for OpenAI models!")

    llm = get_model(
        server_type='openai',
        base_url=eval_config.base_url,
        model=eval_config.judge_model,
    )
    prompt = get_prompt('judge/arena')

    # assuming everything fits in memory for simplicity
    for jsonl_file in unroll_files(cfg.input_files):
        with open(jsonl_file, 'rt', encoding='utf-8') as fin:
            data = [json.loads(line) for line in fin]

        if eval_config.skip_filled and all(
            'judgement-gen-base' in data_point and 'judgement-base-gen' in data_point for data_point in data
        ):
            continue

        data_points = []

        if eval_config.use_batch_api:
            for data_point in data:
                # adding required fields for judgement prompt
                to_add = data_point.copy()
                to_add['answer_1'] = data_point['generation']
                to_add['answer_2'] = data_point['baseline_answer']
                data_points.append(to_add)
                # reversing the answers
                to_add = data_point.copy()
                to_add['answer_2'] = data_point['generation']
                to_add['answer_1'] = data_point['baseline_answer']
                data_points.append(to_add)

            request_metadata = llm.batch_generate(
                prompts=[prompt.fill(data_point) for data_point in data_points],
                tokens_to_generate=eval_config.tokens_to_generate,
            )
            # saving the request id to be able to retrieve results when they are ready
            with open(jsonl_file + '-batch-request-id', 'wt', encoding='utf-8') as fout:
                fout.write(json.dumps({'request_id': request_metadata.id}))
            LOG.info('Submitted batch evaluation request to OpenAI. Please wait for the results to be ready.')
            LOG.info('The current status and final results can be accessed through summarize_results.py')
            LOG.info('Request metadata: %s', str(request_metadata))
        else:
            output_file = jsonl_file + '-judgement'
            starting_idx = 0
            if eval_config.skip_filled:
                try:
                    with open(output_file, "rt", encoding="utf-8") as fin:
                        starting_idx = len(fin.readlines())
                except FileNotFoundError:
                    LOG.warning(f"File `{output_file}` not found, starting from scratch")
            data = data[starting_idx:]

            # saving to a tmp file to avoid corrupting original generation in case something goes wrong
            with open(output_file, "at" if eval_config.skip_filled else "wt", encoding="utf-8", buffering=1) as fout:
                for data_idx, data_point in enumerate(
                    tqdm(data, initial=starting_idx, total=len(data) + starting_idx)
                ):
                    # adding required fields for judgement prompt
                    to_add = data_point.copy()
                    to_add['answer_1'] = data_point['generation']
                    to_add['answer_2'] = data_point['baseline_answer']
                    to_add['judgement_mode'] = 'gen-base'
                    data_points.append(to_add)
                    # reversing the answers
                    to_add = data_point.copy()
                    to_add['answer_2'] = data_point['generation']
                    to_add['answer_1'] = data_point['baseline_answer']
                    to_add['judgement_mode'] = 'base-gen'
                    data_points.append(to_add)

                    if len(data_points) == eval_config.batch_size or data_idx == len(data) - 1:
                        outputs = llm.generate(
                            prompts=[prompt.fill(data_point) for data_point in data_points],
                            tokens_to_generate=eval_config.tokens_to_generate,
                        )
                        to_write = {}
                        for idx, (output, original_data_point) in enumerate(zip(outputs, data_points)):
                            to_write[f'judgement-{original_data_point["judgement_mode"]}'] = output['generation']
                            if idx % 2 != 0:
                                fout.write(json.dumps(to_write) + "\n")
                                to_write = {}
                        data_points = []

            # fusing back into original file
            with open(jsonl_file, 'wt', encoding='utf-8') as fout, open(output_file, 'rt', encoding='utf-8') as fin:
                for data_point, judgement_line in zip(data, fin):
                    data_point.update(json.loads(judgement_line))
                    fout.write(json.dumps(data_point) + "\n")

            # removing judgement file
            Path(output_file).unlink()


def eval_mtbench(cfg):
    eval_config = LlmEvaluatorConfig(**cfg.eval_config)
    assert eval_config.batch_size % 2 == 0  # required due to how everything is implemented, can fix later

    if eval_config.use_batch_api and eval_config.base_url != "https://api.openai.com/v1":
        raise ValueError("Batch API is only supported for OpenAI models!")

    llm = get_model(
        server_type='openai',
        base_url=eval_config.base_url,
        model=eval_config.judge_model,
    )
    prompt_turn1 = get_prompt('judge/mt-bench/turn1')
    prompt_turn2 = get_prompt('judge/mt-bench/turn2')
    prompt_turn1_with_ref = get_prompt('judge/mt-bench/turn1_with_ref')
    prompt_turn2_with_ref = get_prompt('judge/mt-bench/turn2_with_ref')

    # assuming everything fits in memory for simplicity
    for jsonl_file in unroll_files(cfg.input_files):
        with open(jsonl_file, 'rt', encoding='utf-8') as fin:
            data = [json.loads(line) for line in fin]

        if eval_config.skip_filled and all(
            'judgement-turn1' in data_point and 'judgement-turn2' in data_point for data_point in data
        ):
            continue

        filled_prompts = []

        if eval_config.use_batch_api:
            for data_point in data:
                # adding required fields for judgement prompt turn1
                to_add = deepcopy(data_point)
                to_add['question_1'] = data_point['turns'][0]['question']
                to_add['answer_1'] = data_point['generation'][0]
                if 'ref_answer_1' in data_point:
                    to_add['ref_answer_1'] = data_point['ref_answer_1']
                    filled_prompts.append(prompt_turn1_with_ref.fill(to_add))
                else:
                    filled_prompts.append(prompt_turn1.fill(to_add))
                # turn2 - no need to copy since we are only adding information
                to_add['question_2'] = data_point['turns'][1]['question']
                to_add['answer_2'] = data_point['generation'][1]
                if 'ref_answer_2' in data_point:
                    to_add['ref_answer_2'] = data_point['ref_answer_2']
                    filled_prompts.append(prompt_turn2_with_ref.fill(to_add))
                else:
                    filled_prompts.append(prompt_turn2.fill(to_add))

            request_metadata = llm.batch_generate(
                prompts=filled_prompts,
                tokens_to_generate=eval_config.tokens_to_generate,
            )
            # saving the request id to be able to retrieve results when they are ready
            with open(jsonl_file + '-batch-request-id', 'wt', encoding='utf-8') as fout:
                fout.write(json.dumps({'request_id': request_metadata.id}))
            LOG.info('Submitted batch evaluation request to OpenAI. Please wait for the results to be ready.')
            LOG.info('The current status and final results can be accessed through summarize_results.py')
            LOG.info('Request metadata: %s', str(request_metadata))
        else:
            output_file = jsonl_file + '-judgement'
            starting_idx = 0
            if eval_config.skip_filled:
                try:
                    with open(output_file, "rt", encoding="utf-8") as fin:
                        starting_idx = len(fin.readlines())
                except FileNotFoundError:
                    LOG.warning(f"File `{output_file}` not found, starting from scratch")
            data = data[starting_idx:]

            # saving to a tmp file to avoid corrupting original generation in case something goes wrong
            with open(output_file, "at" if eval_config.skip_filled else "wt", encoding="utf-8", buffering=1) as fout:
                for data_idx, data_point in enumerate(
                    tqdm(data, initial=starting_idx, total=len(data) + starting_idx)
                ):
                    # adding required fields for judgement prompt turn1
                    to_add = deepcopy(data_point)
                    to_add['question_1'] = data_point['turns'][0]['question']
                    to_add['answer_1'] = data_point['generation'][0]
                    if 'ref_answer_1' in data_point:
                        to_add['ref_answer_1'] = data_point['ref_answer_1']
                        filled_prompts.append(prompt_turn1_with_ref.fill(to_add))
                    else:
                        filled_prompts.append(prompt_turn1.fill(to_add))
                    # turn2 - no need to copy since we are only adding information
                    to_add['question_2'] = data_point['turns'][1]['question']
                    to_add['answer_2'] = data_point['generation'][1]
                    if 'ref_answer_2' in data_point:
                        to_add['ref_answer_2'] = data_point['ref_answer_2']
                        filled_prompts.append(prompt_turn2_with_ref.fill(to_add))
                    else:
                        filled_prompts.append(prompt_turn2.fill(to_add))

                    if len(filled_prompts) == eval_config.batch_size or data_idx == len(data) - 1:
                        outputs = llm.generate(
                            prompts=filled_prompts,
                            tokens_to_generate=eval_config.tokens_to_generate,
                        )
                        to_write = {}
                        for idx, output in enumerate(outputs):
                            turn = 'turn1' if idx % 2 == 0 else 'turn2'
                            to_write[f'judgement-{turn}'] = output['generation']
                            if idx % 2 != 0:
                                fout.write(json.dumps(to_write) + "\n")
                                to_write = {}
                        filled_prompts = []

            # fusing back into original file
            with open(jsonl_file, 'wt', encoding='utf-8') as fout, open(output_file, 'rt', encoding='utf-8') as fin:
                for data_point, judgement_line in zip(data, fin):
                    data_point.update(json.loads(judgement_line))
                    fout.write(json.dumps(data_point) + "\n")

            # removing judgement file
            Path(output_file).unlink()


def dummy_eval(cfg):
    return


@nested_dataclass(kw_only=True)
class LeanEvaluatorConfig:
    sandbox: dict = field(default_factory=lambda: {'sandbox_type': 'local'})
    num_parallel_requests: int = 10
    in_memory_lines: int = 500
    timeout: float = 30.0
    ignore_cache: bool = False


def eval_lean4_proof(cfg):
    eval_config = LeanEvaluatorConfig(**cfg.eval_config)

    sandbox = get_sandbox(**eval_config.sandbox)
    eval_config_dict = asdict(eval_config)
    eval_config_dict.pop('sandbox')
    sandbox.batch_evaluate_results(
        input_files=cfg.input_files,
        answer_format='lean4-proof',
        **eval_config_dict,
    )

def eval_lean4_proof_with_header(cfg):
    eval_config = LeanEvaluatorConfig(**cfg.eval_config)

    sandbox = get_sandbox(**eval_config.sandbox)
    eval_config_dict = asdict(eval_config)
    eval_config_dict.pop('sandbox')
    sandbox.batch_evaluate_results(
        input_files=cfg.input_files,
        answer_format='lean4-proof-with-header',
        **eval_config_dict,
    )

def eval_lean4_statement(cfg):
    eval_config = LeanEvaluatorConfig(**cfg.eval_config)

    sandbox = get_sandbox(**eval_config.sandbox)
    eval_config_dict = asdict(eval_config)
    eval_config_dict.pop('sandbox')
    sandbox.batch_evaluate_results(
        input_files=cfg.input_files,
        answer_format='lean4-statement',
        **eval_config_dict,
    )

def eval_lean4_statement_with_header(cfg):
    eval_config = LeanEvaluatorConfig(**cfg.eval_config)

    sandbox = get_sandbox(**eval_config.sandbox)
    eval_config_dict = asdict(eval_config)
    eval_config_dict.pop('sandbox')
    sandbox.batch_evaluate_results(
        input_files=cfg.input_files,
        answer_format='lean4-statement-with-header',
        **eval_config_dict,
    )


EVALUATOR_MAP = {
    'math': eval_math,
    'code': eval_code,
    'if': eval_if,
    'arena': eval_arena,
    'mt-bench': eval_mtbench,
    'answer_judgement': dummy_eval,
<<<<<<< HEAD
    'mmlu-pro': eval_mmlu_pro,
    'lean4-proof': eval_lean4_proof,
    'lean4-proof-with-header': eval_lean4_proof_with_header,
    'lean4-statement': eval_lean4_statement,
    'lean4-statement-with-header': eval_lean4_statement_with_header,
=======
    'lean4': eval_lean4,
    'multichoice': eval_mcq,
>>>>>>> 7fbf2ba3
}


def is_evaluator_registered(eval_type: str):
    return eval_type in EVALUATOR_MAP


def register_evaluator(eval_type: str, eval_fn: Callable[[Dict[str, Any]], None]):
    if is_evaluator_registered(eval_type):
        raise ValueError(f"Evaluator for {eval_type} already registered")

    EVALUATOR_MAP[eval_type] = eval_fn


def evaluate(cfg):
    if cfg.eval_type not in EVALUATOR_MAP:
        raise ValueError(
            f"Evaluator not found for type: {cfg.eval_type}.\nSupported types: {str(EVALUATOR_MAP.keys())}"
        )
    return EVALUATOR_MAP[cfg.eval_type](cfg)<|MERGE_RESOLUTION|>--- conflicted
+++ resolved
@@ -410,7 +410,6 @@
     timeout: float = 30.0
     ignore_cache: bool = False
 
-
 def eval_lean4_proof(cfg):
     eval_config = LeanEvaluatorConfig(**cfg.eval_config)
 
@@ -467,16 +466,11 @@
     'arena': eval_arena,
     'mt-bench': eval_mtbench,
     'answer_judgement': dummy_eval,
-<<<<<<< HEAD
-    'mmlu-pro': eval_mmlu_pro,
     'lean4-proof': eval_lean4_proof,
     'lean4-proof-with-header': eval_lean4_proof_with_header,
     'lean4-statement': eval_lean4_statement,
     'lean4-statement-with-header': eval_lean4_statement_with_header,
-=======
-    'lean4': eval_lean4,
     'multichoice': eval_mcq,
->>>>>>> 7fbf2ba3
 }
 
 
