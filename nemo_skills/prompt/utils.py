--- conflicted
+++ resolved
@@ -154,10 +154,6 @@
     def build_examples_dict(self, input_dict):
         if self.config.few_shot_examples.examples_type:
             return examples_map[self.config.few_shot_examples.examples_type.format(**input_dict)]
-<<<<<<< HEAD
-
-=======
->>>>>>> 8c43129a
 
         if self.config.few_shot_examples.retriever is None:
             return []
