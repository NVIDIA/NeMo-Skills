--- conflicted
+++ resolved
@@ -284,12 +284,7 @@
 
 
 class CodeTextFilter(BaseParallelProcessor):
-<<<<<<< HEAD
-    def __init__(self, filter_type, solution_key='generation', 
-                 code_separators=('<llm-code>', '</llm-code>'), **kwargs):
-=======
     def __init__(self, filter_type, prompt_config, prompt_template, solution_key='generation', **kwargs):
->>>>>>> 620fb720
         if 'in_memory_chunksize' not in kwargs:
             kwargs['in_memory_chunksize'] = 100000000
         if 'chunksize' not in kwargs:
@@ -305,11 +300,7 @@
         code_solns = []
         text_solns = []
         for sample in grouped_samples:
-<<<<<<< HEAD
-            if self.code_separators[0] in sample[self.solution_key]:
-=======
             if code_begin_token in sample[self.solution_key]:
->>>>>>> 620fb720
                 code_solns.append(sample)
             else:
                 text_solns.append(sample)
