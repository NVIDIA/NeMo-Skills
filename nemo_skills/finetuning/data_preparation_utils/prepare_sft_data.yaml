--- conflicted
+++ resolved
@@ -15,17 +15,13 @@
 do_shuffle: true
 num_output_samples: null
 
-<<<<<<< HEAD
-prompt_config: null
-prompt_template: null
-=======
 # length criteria
 min_solution_length: 0
 max_solution_length: 2048
 hf_model_name: "meta-llama/Meta-Llama-3.1-8B"
 
-prompt_type: openmathinstruct/sft
->>>>>>> b4209e55
+prompt_config: null
+prompt_template: null
 chat_format: null  # null/nemotron/llama
 generation_suffix: ""  # suffix to add to the end of expected response (e.g. <|eot_id|>)
 
