# Copyright (c) 2024, NVIDIA CORPORATION.  All rights reserved.
#
# Licensed under the Apache License, Version 2.0 (the "License");
# you may not use this file except in compliance with the License.
# You may obtain a copy of the License at
#
#     http://www.apache.org/licenses/LICENSE-2.0
#
# Unless required by applicable law or agreed to in writing, software
# distributed under the License is distributed on an "AS IS" BASIS,
# WITHOUT WARRANTIES OR CONDITIONS OF ANY KIND, either express or implied.
# See the License for the specific language governing permissions and
# limitations under the License.

import json
import logging
import random
from collections import defaultdict
from itertools import chain
from typing import Dict, Optional

from sdp.processors.base_processor import BaseProcessor
from tqdm.contrib.concurrent import process_map

from nemo_skills.inference.prompt.utils import Prompt, get_prompt_config
from nemo_skills.utils import unroll_files

LOG = logging.getLogger(__file__)


class ReadData(BaseProcessor):

    def __init__(
        self,
        prediction_jsonl_files: Optional[str] = None,
        preprocessed_dataset_files: Optional[str] = None,
        input_key="question",
        output_key="generation",
        skip_first: int = 0,
        add_correct: bool = True,
        add_incorrect: bool = False,
        **kwargs,
    ):
        super().__init__(**kwargs)
        self.prediction_jsonl_files = prediction_jsonl_files
        self.preprocessed_dataset_files = preprocessed_dataset_files
        self.input_key = input_key
        self.output_key = output_key
        self.skip_first = skip_first
        self.add_correct = add_correct
        self.add_incorrect = add_incorrect

        if isinstance(self.prediction_jsonl_files, str):
            self.prediction_jsonl_files = self.prediction_jsonl_files.split(" ")

        if isinstance(self.preprocessed_dataset_files, str):
            self.preprocessed_dataset_files = self.preprocessed_dataset_files.split(" ")

        if self.prediction_jsonl_files is None and self.preprocessed_dataset_files is None:
            raise ValueError("Either `prediction_jsonl_files` or `preprocessed_dataset_files` should be provided")

        if not self.add_correct and not self.add_incorrect:
            raise ValueError("At least one of `add_correct` and `add_incorrect` should be True")

    def _read_preprocessed_data(self, file_handle) -> int:
        samples = []
        questions = set()
        for idx, line in enumerate(file_handle):
            if idx < self.skip_first:
                continue
            sample = json.loads(line)
            questions.add(sample[self.input_key])
            # for backward compatibility
            if self.output_key not in sample and "generated_solution" in sample:
                sample[self.output_key] = sample.pop("generated_solution")
            samples.append(sample)

        return samples

    def _parallel_read_file(self, args):
        file_path, read_fn = args
        with open(file_path, "rt", encoding="utf-8") as file_handle:
            samples = read_fn(file_handle)
        return samples

    def _read_raw_data(self, file_handle) -> int:
        samples = []

        for idx, file_line in enumerate(file_handle):
            if idx < self.skip_first:
                continue
            # if different files have different number of lines
            if file_line is None:
                continue
            line_dict = json.loads(file_line)
            # can be empty for incomplete generations
            if not line_dict:
                continue

            # skipping any incomplete generations
            if "is_correct" not in line_dict:
                LOG.warning("Found incomplete generations (is_correct field is missing) - skipping")
                continue

            if not self.add_correct and line_dict["is_correct"]:
                continue

            if not self.add_incorrect and not line_dict["is_correct"]:
                continue

            # for backward compatibility
            if self.output_key not in line_dict and "generated_solution" in line_dict:
                line_dict[self.output_key] = line_dict.pop("generated_solution")

            line_dict['filename'] = file_handle.name
            samples.append(line_dict)

        return samples

    def _unique_iterator(self, samples):
        seen_predictions = defaultdict(set)
        for sample in samples:
            question = sample[self.input_key]
            if sample[self.output_key] in seen_predictions[question]:
                continue

            seen_predictions[question].add(sample[self.output_key])
            yield sample

    def process(self):
        samples = []
        if self.prediction_jsonl_files:
            args = [(file, self._read_raw_data) for file in unroll_files(self.prediction_jsonl_files)]
            results = process_map(self._parallel_read_file, args, max_workers=4, chunksize=1)
            samples.extend(list(chain(*results)))
        if self.preprocessed_dataset_files:
            args = [(file, self._read_preprocessed_data) for file in unroll_files(self.preprocessed_dataset_files)]
            results = process_map(self._parallel_read_file, args, max_workers=None, chunksize=1)
            samples.extend(list(chain(*results)))
        LOG.info("Total samples before deduplication: %d", len(samples))
        samples_count = 0
        with open(self.output_manifest_file, "wt", encoding="utf-8") as fout:
            for sample in self._unique_iterator(samples):
                fout.write(json.dumps(sample) + "\n")
                samples_count += 1
        LOG.info("Total samples after deduplication: %d", samples_count)


class GroupSamples(BaseProcessor):
    def __init__(self, group_key='input', **kwargs):
        super().__init__(**kwargs)
        self.group_key = group_key

    def process(self):
        samples = defaultdict(list)
        with open(self.input_manifest_file, "rt", encoding="utf-8") as fin:
            for line in fin:
                sample = json.loads(line)
                samples[sample[self.group_key]].append(sample)

        with open(self.output_manifest_file, "wt", encoding="utf-8") as fout:
            for groupped_samples in samples.values():
                fout.write(json.dumps(groupped_samples) + "\n")


class ShuffleAndDownsampleData(BaseProcessor):
    def __init__(
        self,
        random_seed: int,
        do_shuffle: bool,
        num_samples: Optional[int] = None,
        sampling_method: Optional[str] = None,
        **kwargs,
    ):
        super().__init__(**kwargs)
        self.sampling_method = sampling_method
        self.num_samples = num_samples
        self.random_seed = random_seed
        self.do_shuffle = do_shuffle

        if self.sampling_method not in [None, "random", "fair"]:
            raise ValueError(
                f"Sampling method {self.sampling_method} is not supported, use `None`, `random` or `fair`"
            )

        if self.sampling_method is None and self.num_samples is not None:
            raise ValueError("Number of samples can be specified only when sampling method is `random` or `fair`")

        if self.sampling_method is not None and self.num_samples is None:
            raise ValueError("Number of samples should be specified when sampling method is `random` or `fair`")

    def process(self):
        groupped_samples = []
        with open(self.input_manifest_file, "rt", encoding="utf-8") as fin:
            for line in fin:
                samples = json.loads(line)
                groupped_samples.append(samples)

        random.seed(self.random_seed)
        if self.sampling_method is None:
            output_instances = list(chain(*groupped_samples))
            if self.do_shuffle:
                random.shuffle(output_instances)
        if self.sampling_method == "random":
            output_instances = list(chain(*groupped_samples))
            if self.do_shuffle:
                random.shuffle(output_instances)
            output_instances = output_instances[: self.num_samples]
        elif self.sampling_method == "fair":
            soln_counter = 0
            output_instances = []
            num_input_samples = sum(len(samples) for samples in groupped_samples)
            if num_input_samples < self.num_samples:
                LOG.warning(
                    "Total SFT entries %d is not less than `num_output_samples` %d, skipping downsampling.",
                    num_input_samples,
                    self.num_samples,
                )
                output_instances = list(chain(*groupped_samples))
            # downsample only if num_input_samples > self.num_samples
            while len(output_instances) < self.num_samples and num_input_samples > self.num_samples:
                for quesn_idx in range(len(groupped_samples)):
                    if len(output_instances) == self.num_samples:
                        break
                    if len(groupped_samples[quesn_idx]) > soln_counter:
                        output_instances.append(groupped_samples[quesn_idx][soln_counter])
                soln_counter += 1
            if self.do_shuffle:
                random.shuffle(output_instances)

        with open(self.output_manifest_file, "wt", encoding="utf-8") as fout:
            for instance in output_instances:
                fout.write(json.dumps(instance) + "\n")


class WriteFinalSftManifest(BaseProcessor):
    def __init__(
        self,
        prompt_type: str,
<<<<<<< HEAD
        chat_format: str | None = None,  # nemotron/llama/None
=======
        input_key: str = "input",
        output_key: str = "output",
        chat_format: bool = False,
>>>>>>> 5b7d3b6f
        generation_suffix: str = "",
        metadata: Optional[Dict] = None,
        **kwargs,
    ):
        super().__init__(**kwargs)
        self.prompt_type = prompt_type
        self.input_key = input_key
        self.output_key = output_key
        self.chat_format = chat_format
        self.metadata = metadata
        self.generation_suffix = generation_suffix
        if self.generation_suffix and self.chat_format:
            raise ValueError("generation_suffix can only be used with chat_format=False")
        if not self.metadata:
            self.metadata = {}

    def process(self):
        samples_count = 0
        seen_predictions = defaultdict(set)
        with (
            open(self.input_manifest_file, "rt", encoding="utf-8") as fin,
            open(self.output_manifest_file, "wt", encoding="utf-8") as fout,
        ):
            prompt_config = get_prompt_config(self.prompt_type)
            prompt = Prompt(config=prompt_config)
            # only looping over the correct samples (unless asked for incorrect)
            for line in fin:
                elem = json.loads(line)

                question = elem[self.input_key]
                # deduplication
                if elem[self.output_key] in seen_predictions[question]:
                    continue
                seen_predictions[question].add(elem[self.output_key])

                if self.chat_format is None:
                    generation = elem.pop("generation")
                    elem["input"] = prompt.build_string(input_dict=elem)
                    elem["output"] = generation + self.generation_suffix
                elif self.chat_format.lower() == "nemotron":
                    elem['conversations'] = [
<<<<<<< HEAD
                        {'value': prompt_config.user.format(**elem), 'from': 'User', 'canonical_form': ''},
                        {'value': elem.pop("generation"), 'from': 'Assistant', 'canonical_form': ''},
=======
                        {'value': elem[self.input_key], 'from': 'User', 'canonical_form': ''},
                        {'value': elem.pop(self.output_key), 'from': 'Assistant', 'canonical_form': ''},
>>>>>>> 5b7d3b6f
                    ]
                    elem['system'] = prompt_config.system
                    elem['mask'] = 'User'
                elif self.chat_format.lower() == "llama":
                    elem['conversations'] = [
                        {
                            'value': prompt_config.user.format(**elem),
                            'from': '<|start_header_id|>user<|end_header_id|>',
                            'canonical_form': '',
                        },
                        {
                            'value': elem.pop("generation"),
                            'from': '<|start_header_id|>assistant<|end_header_id|>',
                            'canonical_form': '',
                        },
                    ]
                    elem['system'] = prompt_config.system
                    elem['mask'] = '<|start_header_id|>user<|end_header_id|>'
                else:
<<<<<<< HEAD
                    raise ValueError(f"Chat format {self.chat_format} is not supported")
=======
                    elem["input"] = prompt.build_string(input_dict={"question": question})
                    elem["output"] = elem.pop(self.output_key) + self.generation_suffix
>>>>>>> 5b7d3b6f
                elem.update(self.metadata)
                fout.write(json.dumps(elem) + "\n")
                samples_count += 1

        LOG.info("Prepared dataset size: %d", samples_count)<|MERGE_RESOLUTION|>--- conflicted
+++ resolved
@@ -237,13 +237,9 @@
     def __init__(
         self,
         prompt_type: str,
-<<<<<<< HEAD
         chat_format: str | None = None,  # nemotron/llama/None
-=======
         input_key: str = "input",
         output_key: str = "output",
-        chat_format: bool = False,
->>>>>>> 5b7d3b6f
         generation_suffix: str = "",
         metadata: Optional[Dict] = None,
         **kwargs,
@@ -285,13 +281,8 @@
                     elem["output"] = generation + self.generation_suffix
                 elif self.chat_format.lower() == "nemotron":
                     elem['conversations'] = [
-<<<<<<< HEAD
                         {'value': prompt_config.user.format(**elem), 'from': 'User', 'canonical_form': ''},
-                        {'value': elem.pop("generation"), 'from': 'Assistant', 'canonical_form': ''},
-=======
-                        {'value': elem[self.input_key], 'from': 'User', 'canonical_form': ''},
                         {'value': elem.pop(self.output_key), 'from': 'Assistant', 'canonical_form': ''},
->>>>>>> 5b7d3b6f
                     ]
                     elem['system'] = prompt_config.system
                     elem['mask'] = 'User'
@@ -311,12 +302,7 @@
                     elem['system'] = prompt_config.system
                     elem['mask'] = '<|start_header_id|>user<|end_header_id|>'
                 else:
-<<<<<<< HEAD
                     raise ValueError(f"Chat format {self.chat_format} is not supported")
-=======
-                    elem["input"] = prompt.build_string(input_dict={"question": question})
-                    elem["output"] = elem.pop(self.output_key) + self.generation_suffix
->>>>>>> 5b7d3b6f
                 elem.update(self.metadata)
                 fout.write(json.dumps(elem) + "\n")
                 samples_count += 1
