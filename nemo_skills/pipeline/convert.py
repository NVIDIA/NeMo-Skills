--- conflicted
+++ resolved
@@ -20,7 +20,6 @@
 import typer
 
 from nemo_skills.pipeline.app import app, typer_unpacker
-<<<<<<< HEAD
 from nemo_skills.pipeline.utils import (
     add_mount_path,
     add_task,
@@ -34,11 +33,7 @@
     resolve_mount_paths,
     run_exp,
 )
-from nemo_skills.utils import setup_logging
-=======
-from nemo_skills.pipeline.utils import add_task, check_if_mounted, get_cluster_config, get_exp, run_exp
 from nemo_skills.utils import get_logger_name, setup_logging
->>>>>>> 9724477e
 
 LOG = logging.getLogger(get_logger_name(__file__))
 
@@ -310,9 +305,6 @@
     if convert_to in ["hf", "nemo"] and model_type == "deepseek_v3":
         raise ValueError("Conversion to HF/Nemo is not yet supported for DeepSeek v3 models")
 
-<<<<<<< HEAD
-    # Prepare cluster config and mount paths
-=======
     if convert_to == "megatron":
         if convert_from != "hf":
             raise ValueError("Conversion to Megatron is only supported from HF models")
@@ -322,7 +314,7 @@
             # TODO: that's probably not true, but need to figure out how it's passed
             raise ValueError("Conversion to Megatron is only supported for bf16 models")
 
->>>>>>> 9724477e
+    # Prepare cluster config and mount paths
     cluster_config = get_cluster_config(cluster, config_dir)
     cluster_config = resolve_mount_paths(cluster_config, mount_paths)
 
