# Copyright (c) 2025, NVIDIA CORPORATION.  All rights reserved.
#
# Licensed under the Apache License, Version 2.0 (the "License");
# you may not use this file except in compliance with the License.
# You may obtain a copy of the License at
#
#     http://www.apache.org/licenses/LICENSE-2.0
#
# Unless required by applicable law or agreed to in writing, software
# distributed under the License is distributed on an "AS IS" BASIS,
# WITHOUT WARRANTIES OR CONDITIONS OF ANY KIND, either express or implied.
# See the License for the specific language governing permissions and
# limitations under the License.

import json
import logging
import os
from dataclasses import dataclass
from enum import Enum
from typing import List, Optional

import nemo_run as run
import typer

from nemo_skills.pipeline import add_task, check_if_mounted, get_cluster_config, run_exp
from nemo_skills.pipeline.app import app, typer_unpacker
from nemo_skills.pipeline.openrlhf import openrlhf_app
from nemo_skills.pipeline.utils import get_free_port, get_ray_server_cmd, get_timeout
from nemo_skills.utils import setup_logging

LOG = logging.getLogger(__file__)


@dataclass
class PPOOpenRLHFTask:
    model: str
    reward_model: str
    output_dir: str
    prompt_data: str
    input_key: str
    num_gpus: int
    num_nodes: int
    expname: str
    disable_wandb: bool
    wandb_project: str
    timeout: str
    extra_arguments: str = ""
    logging_params: str = ""

    def get_ray_launch_cmd(self):
        cmd = "ray job submit --address='http://127.0.0.1:8265' -- "
        return cmd

    def format_reward_critic_args(self):
        cmd = (
            f" --reward_pretrain {self.reward_model} "
            # TODO: add proper defaults when we figure out how these should be used
            #       for now we require users to be explicit
            # f" --ref_num_nodes {self.num_nodes} "
            # f" --ref_num_gpus_per_node {self.num_gpus} "
            # f" --reward_num_nodes {self.num_nodes} "
            # f" --reward_num_gpus_per_node {self.num_gpus} "
            # f" --critic_num_nodes {self.num_nodes} "
            # f" --critic_num_gpus_per_node {self.num_gpus} "
            # f" --vllm_num_engines {self.num_gpus} "
            # f" --vllm_tensor_parallel_size 1 "
            # f" --colocate_critic_reward "
            # f" --colocate_actor_ref "
        )
        return cmd

    def format_actor_args(self):
        # TODO: add proper defaults when we figure out how these should be used
        #       for now we require users to be explicit
        # cmd = f" --actor_num_nodes {self.num_nodes} --actor_num_gpus_per_node {self.num_gpus} "
        cmd = ""
        return cmd

    def format_train_args(self):
        # NOTE:
        # `ckpt` refers to deepspeed intermediate checkpoints (the equivalent of nemo checkpoints saved during training,
        # with optim states)
        # `save` refers to the final HF model checkpoint (the equivalent of nemo final model checkpoint)
        # You can opt in to save both ds and HF checkpoint at every save_steps by setting `--save_hf_ckpt` as extra args
        cmd = (
            f" --pretrain {self.model} "
            f" --load_checkpoint "
            f" --ckpt_path {os.path.join(self.output_dir, 'ds_checkpoints')} "
            f" --max_ckpt_num 3 "
            f" --max_ckpt_mem 10000000000 "
            f" --save_path {os.path.join(self.output_dir, 'checkpoints')} "
            f" --save_steps -1 "
            f" --max_epochs 1 "
            f" --max_time_per_run {self.timeout} "
        )
        return cmd

    def format_data_args(self):
        # Note: Validation data isnt used as of now
        # If using chat message dict as data, add `--apply_chat_template`
        # and --input_key 'context_messages'
        cmd = f" --prompt_data {self.prompt_data} --input_key '{self.input_key}' "

        return cmd

    def get_common_arg_overrides(self):
        cmd = (
            " --train_batch_size 128 "
            " --micro_train_batch_size 8 "
            " --prompt_max_len 1024 "
            " --generate_max_len 1024 "
            " --logging_steps 1 "
            " --eval_steps -1 "
            " --zero_stage 3 "
            " --packing_samples "
            " --bf16 "
            " --flash_attn "
            " --gradient_checkpointing "
            " --adam_offload "
        )
        return cmd

    def get_common_rl_arg_overrides(self):
        cmd = (
            " --micro_rollout_batch_size 16 "
            " --rollout_batch_size 1024 "
            " --n_samples_per_prompt 1 "
            " --actor_learning_rate 5e-7 "
            " --critic_learning_rate 9e-6 "
            " --init_kl_coef 0.01 "
            " --normalize_reward "
            " --vllm_sync_backend nccl "
        )
        return cmd

    def format_wandb_args(self, disable_wandb, wandb_project, expname):
        if not disable_wandb:
            if os.getenv('WANDB_API_KEY') is None:
                raise ValueError("WANDB_API_KEY is not set. Use --disable_wandb to disable wandb logging")

            cmd = f" --use_wandb $WANDB_API_KEY " f" --wandb_project {wandb_project} " f" --wandb_run_name {expname} "
        else:
            cmd = ""

        return cmd

    def get_preamble_cmd(self):
        cmd = " echo 'No preamble command to execute, skipping...' "
        return cmd

    def get_script_module(self):
        return "openrlhf.cli.train_ppo_ray"  # Must use https://github.com/Kipok/OpenRLHF

    def get_job_cmd(self):
        ray_job_cmd = self.get_ray_launch_cmd()
        ray_job_cmd = (
            f"echo 'Starting training' && "
            f"{ray_job_cmd} python3 -m {self.get_script_module()} "
            f"  {self.format_reward_critic_args()} "
            f"  {self.format_actor_args()} "
            f"  {self.format_train_args()} "
            f"  {self.format_data_args()} "
            f"  {self.get_common_arg_overrides()} "
            f"  {self.get_common_rl_arg_overrides()} "
            f"  {self.logging_params} "
            f"  {self.extra_arguments} "
        )
        return ray_job_cmd

    def get_cmd(self):

        self.logging_params = self.format_wandb_args(self.disable_wandb, self.wandb_project, self.expname)
        preamble_cmd = self.get_preamble_cmd()

        cmd = (
            f"export HYDRA_FULL_ERROR=1 && "
            f"export PYTHONPATH=$PYTHONPATH:/nemo_run/code && "
            f"cd /nemo_run/code && "
            f"{preamble_cmd} && "
        )

        ray_job_cmd = self.get_job_cmd()
        ray_server_cmd = get_ray_server_cmd(ray_job_cmd)

        cmd = f"{cmd} {ray_server_cmd} "
        return cmd


def get_training_cmd(
    cluster_config,
    task: Optional[PPOOpenRLHFTask],
    partition,
    hf_model,
    rm_model,
    output_dir,
    prompt_data,
    input_key,
    num_gpus,
    num_nodes,
    expname,
    disable_wandb,
    wandb_project,
    extra_arguments,
):
    # TODO: use those
    timeout = get_timeout(cluster_config, partition)

    if task is None:
        task = PPOOpenRLHFTask(
            model=hf_model,
            reward_model=rm_model,
            output_dir=output_dir,
            prompt_data=prompt_data,
            input_key=input_key,
            num_gpus=num_gpus,
            num_nodes=num_nodes,
            expname=expname,
            disable_wandb=disable_wandb,
            wandb_project=wandb_project,
            timeout=timeout,
            extra_arguments=extra_arguments,
            logging_params="",  # Updated later
        )

    else:
        task.timeout = timeout
        task.extra_arguments = extra_arguments

    return task.get_cmd()


class SupportedServers(str, Enum):
    trtllm = "trtllm"
    vllm = "vllm"
    nemo = "nemo"
    openai = "openai"
    sglang = "sglang"


@openrlhf_app.command(name='ppo', context_settings={"allow_extra_args": True, "ignore_unknown_options": True})
@typer_unpacker
def ppo_openrlhf(
    ctx: typer.Context,
    cluster: str = typer.Option(
        None,
        help="One of the configs inside config_dir or NEMO_SKILLS_CONFIG_DIR or ./cluster_configs. "
        "Can also use NEMO_SKILLS_CONFIG instead of specifying as argument.",
    ),
    output_dir: str = typer.Option(..., help="Where to put results"),
    expname: str = typer.Option("openrlhf-ppo", help="Nemo run experiment name"),
    hf_model: str = typer.Option(..., help="Path to the HF model"),
    rm_model: str = typer.Option(None, help="Path to the HF reward model"),
    prompt_data: str = typer.Option(None, help="Path to the prompt data"),
    input_key: str = typer.Option("input", help="Input key for the prompt data"),
    num_nodes: int = typer.Option(1, help="Number of nodes"),
    num_gpus: int = typer.Option(..., help="Number of GPUs"),
    num_training_jobs: int = typer.Option(1, help="Number of training jobs"),
    server_model: str = typer.Option(None, help="Path to the model or model name in API"),
    server_address: str = typer.Option(
        None, help="Use ip:port for self-hosted models or the API url if using model providers"
    ),
    server_type: SupportedServers = typer.Option(None, help="Type of server to use"),
    server_gpus: int = typer.Option(None, help="Number of GPUs to use if hosting the model"),
    server_nodes: int = typer.Option(1, help="Number of nodes required for hosting LLM server"),
    server_args: str = typer.Option("", help="Any extra arguments to pass to the server"),
    wandb_project: str = typer.Option("nemo-skills", help="Weights & Biases project name"),
    disable_wandb: bool = typer.Option(False, help="Disable wandb logging"),
    partition: str = typer.Option(
        None, help="Can specify if need interactive jobs or a specific non-default partition"
    ),
    time_min: str = typer.Option(None, help="If specified, will use as a time-min slurm parameter"),
    run_after: List[str] = typer.Option(
        None, help="Can specify a list of expnames that need to be completed before this one starts"
    ),
    reuse_code: bool = typer.Option(
        True,
        help="If True, will reuse the code from the provided experiment. "
        "If you use it from Python, by default the code will be re-used from "
        "the last submitted experiment in the current Python session, so set to False to disable "
        "(or provide reuse_code_exp to override).",
    ),
    reuse_code_exp: str = typer.Option(
        None,
        help="If specified, will reuse the code from this experiment. "
        "Can provide an experiment name or an experiment object if running from code.",
    ),
    config_dir: str = typer.Option(None, help="Can customize where we search for cluster configs"),
    log_dir: str = typer.Option(
        None,
        help="Can specify a custom location for slurm logs. "
        "If not specified, will be inside `ssh_tunnel.job_dir` part of your cluster config.",
    ),
    exclusive: bool = typer.Option(
        True,
        "--not_exclusive",
        help="If --not_exclusive is used, will NOT use --exclusive flag for slurm",
    ),
    with_sandbox: bool = typer.Option(
        False,
        help="If True, will use the sandbox to run the training job",
    ),
):
    """Runs OpenRLHF PPO training (openrlhf.cli.train_ppo_ray)"""
    setup_logging(disable_hydra_logs=False)
    extra_arguments = f'{" ".join(ctx.args)}'
    LOG.info("Starting training job")
    LOG.info("Extra arguments that will be passed to the underlying script: %s", extra_arguments)

    cluster_config = get_cluster_config(cluster, config_dir)
    check_if_mounted(cluster_config, output_dir)
    check_if_mounted(cluster_config, hf_model)
    if log_dir:
        check_if_mounted(cluster_config, log_dir)
    else:
        log_dir = output_dir

    if num_training_jobs > 0:
        if prompt_data is None:
            raise ValueError("prompt_data is required when num_training_jobs > 0")
        if prompt_data.startswith("/"):  # could ask to download from HF
            check_if_mounted(cluster_config, prompt_data)

    # Check if custom PPOOpenRLHFTask is provided via ctx.obj['ppo_task'], use that if available
    if hasattr(ctx, 'obj') and ctx.obj is not None and isinstance(ctx.obj, dict) and 'ppo_task' in ctx.obj:
        ppo_task = ctx.obj['ppo_task']  # type: type(PPOOpenRLHFTask)
        assert isinstance(ppo_task, PPOOpenRLHFTask), "`ppo_task` must be a subclass of PPOOpenRLHFTask"
    else:
        ppo_task = None

    train_cmd = get_training_cmd(
        cluster_config=cluster_config,
        task=ppo_task,
        partition=partition,
        hf_model=hf_model,
        rm_model=rm_model,
        output_dir=output_dir,
        prompt_data=prompt_data,
        input_key=input_key,
        num_gpus=num_gpus,
        num_nodes=num_nodes,
        expname=expname,
        disable_wandb=disable_wandb,
        wandb_project=wandb_project,
        extra_arguments=extra_arguments,
    )

    server_config = None
    if server_type is not None:
        get_random_port = server_gpus != 8 and not exclusive
        if server_address is None:  # we need to host the model
            assert server_gpus is not None, "Need to specify server_gpus if hosting the model"
            server_port = get_free_port(strategy="random") if get_random_port else 5000
            server_address = f"localhost:{server_port}"

            server_config = {
                "model_path": server_model,
                "server_type": server_type,
                "num_gpus": server_gpus,
                "num_nodes": server_nodes,
                "server_args": server_args,
                "server_port": server_port,
            }
            client_server_args = {
                "server_type": server_type,
                "port": server_port,
            }
        else:  # model is hosted elsewhere
            client_server_args = {
                "server_type": server_type,
                "host": server_address,
                "model": server_model,
            }
        # TODO: better way to pass arguments?
        os.environ["REWARD_SERVER_ARGS"] = f"'{json.dumps(client_server_args)}'"
        cluster_config["required_env_vars"] = cluster_config.get("required_env_vars", []) + ["REWARD_SERVER_ARGS"]

    with run.Experiment(expname) as exp:
        prev_task = None
        for job_id in range(num_training_jobs):
            prev_task = add_task(
                exp,
                cmd=train_cmd,
                task_name=f'{expname}-ppo-{job_id}',
                log_dir=f"{log_dir}/training-logs",
                container=cluster_config["containers"]["vllm"],
                num_gpus=num_gpus,
                num_nodes=num_nodes,
                num_tasks=1,  # torchrun will launch all processes
                cluster_config=cluster_config,
                server_config=server_config,
                partition=partition,
                time_min=time_min,
                run_after=run_after,
                reuse_code=reuse_code,
                reuse_code_exp=reuse_code_exp,
                task_dependencies=[prev_task] if prev_task is not None else None,
                slurm_kwargs={"exclusive": exclusive} if exclusive else None,
<<<<<<< HEAD
                heterogeneous=True if server_config is not None else False,
=======
                with_sandbox=with_sandbox,
>>>>>>> 1ae6c5d6
            )
        # explicitly setting sequential to False since we set dependencies directly
        run_exp(exp, cluster_config, sequential=False)

    return exp


if __name__ == "__main__":
    typer.main.get_command_name = lambda name: name
    app()<|MERGE_RESOLUTION|>--- conflicted
+++ resolved
@@ -395,11 +395,8 @@
                 reuse_code_exp=reuse_code_exp,
                 task_dependencies=[prev_task] if prev_task is not None else None,
                 slurm_kwargs={"exclusive": exclusive} if exclusive else None,
-<<<<<<< HEAD
                 heterogeneous=True if server_config is not None else False,
-=======
                 with_sandbox=with_sandbox,
->>>>>>> 1ae6c5d6
             )
         # explicitly setting sequential to False since we set dependencies directly
         run_exp(exp, cluster_config, sequential=False)
