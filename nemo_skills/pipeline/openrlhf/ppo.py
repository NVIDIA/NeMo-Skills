--- conflicted
+++ resolved
@@ -27,10 +27,7 @@
     add_task,
     check_if_mounted,
     get_cluster_config,
-<<<<<<< HEAD
-=======
     get_exp,
->>>>>>> 6839e2d5
     get_free_port,
     get_ray_server_cmd,
     get_timeout,
@@ -63,21 +60,7 @@
         return cmd
 
     def format_reward_critic_args(self):
-        cmd = (
-            f" --reward_pretrain {self.reward_model} "
-            # TODO: add proper defaults when we figure out how these should be used
-            #       for now we require users to be explicit
-            # f" --ref_num_nodes {self.num_nodes} "
-            # f" --ref_num_gpus_per_node {self.num_gpus} "
-            # f" --reward_num_nodes {self.num_nodes} "
-            # f" --reward_num_gpus_per_node {self.num_gpus} "
-            # f" --critic_num_nodes {self.num_nodes} "
-            # f" --critic_num_gpus_per_node {self.num_gpus} "
-            # f" --vllm_num_engines {self.num_gpus} "
-            # f" --vllm_tensor_parallel_size 1 "
-            # f" --colocate_critic_reward "
-            # f" --colocate_actor_ref "
-        )
+        cmd = f" --reward_pretrain {self.reward_model} "
         return cmd
 
     def format_actor_args(self):
