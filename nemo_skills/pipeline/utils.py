--- conflicted
+++ resolved
@@ -346,39 +346,23 @@
             # Resolve the environment variable for the mount source
             mount_source = mount_source[1:-1]
 
-<<<<<<< HEAD
-            if mount_source not in env_vars:
-=======
             if mount_source not in os.environ:
->>>>>>> 53086660
                 raise ValueError(
                     f"Required environment variable {mount_source} not found in env variables passed in cluster configs."
                 )
 
-<<<<<<< HEAD
-            mount_source = env_vars[mount_source]
-=======
             mount_source = os.environ[mount_source]
->>>>>>> 53086660
 
         if mount_target[0] == "{" and mount_target[-1] == "}":
             # Resolve the environment variable for the mount target
             mount_target = mount_target[1:-1]
 
-<<<<<<< HEAD
-            if mount_target not in env_vars:
-=======
             if mount_target not in os.environ:
->>>>>>> 53086660
                 raise ValueError(
                     f"Required environment variable {mount_target} not found in env variables passed in cluster configs."
                 )
 
-<<<<<<< HEAD
-            mount_target = env_vars[mount_target]
-=======
             mount_target = os.environ[mount_target]
->>>>>>> 53086660
 
         # add the mount to the list of mounts
         resolved_mount = f"{mount_source}:{mount_target}"
