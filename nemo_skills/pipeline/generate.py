--- conflicted
+++ resolved
@@ -37,31 +37,22 @@
     sglang = "sglang"
 
 
-<<<<<<< HEAD
-def get_cmd(output_dir, extra_arguments, random_seed=None, eval_args=None, chunk_id=None, num_chunks=None, script: str = 'nemo_skills.inference.generate'):
-=======
 def get_chunked_rs_filename(output_dir, random_seed=None, chunk_id=None):
->>>>>>> 4bb2bcbd
     if random_seed is not None:
         output_file = f"{output_dir}/output-rs{random_seed}.jsonl"
     else:
-<<<<<<< HEAD
-        output_file = f"{output_dir}/generation/output.jsonl"
-    cmd = f"python -m {script} ++skip_filled=True ++output_file={output_file} "
-=======
         output_file = f"{output_dir}/output.jsonl"
     if chunk_id is not None:
         output_file = get_chunked_filename(chunk_id, output_file)
     return output_file
 
-
 def get_cmd(
-    output_dir, extra_arguments, random_seed=None, eval_args=None, chunk_id=None, num_chunks=None, postprocess_cmd=None
+    output_dir, extra_arguments, random_seed=None, eval_args=None, chunk_id=None, num_chunks=None, postprocess_cmd=None, script: str = 'nemo_skills.inference.generate'
 ):
     # First get the unchunked filename for the output file
     output_file = get_chunked_rs_filename(f"{output_dir}", random_seed=random_seed)
-    cmd = f"python -m nemo_skills.inference.generate ++skip_filled=True ++output_file={output_file} "
->>>>>>> 4bb2bcbd
+    cmd = f"python -m {script} ++skip_filled=True ++output_file={output_file} "
+
     if random_seed is not None:
         cmd += (
             f"    ++inference.random_seed={random_seed} "
@@ -113,13 +104,9 @@
 # TODO: support chunking for reward model and math judge
 
 
-<<<<<<< HEAD
-def get_rm_cmd(output_dir, extra_arguments, random_seed=None, eval_args=None, chunk_id=None, num_chunks=None, script: str = 'nemo_skills.inference.reward_model'):
-=======
 def get_rm_cmd(
-    output_dir, extra_arguments, random_seed=None, eval_args=None, chunk_id=None, num_chunks=None, postprocess_cmd=None
+    output_dir, extra_arguments, random_seed=None, eval_args=None, chunk_id=None, num_chunks=None, postprocess_cmd=None, script: str = 'nemo_skills.inference.reward_model'
 ):
->>>>>>> 4bb2bcbd
     if eval_args is not None:
         raise ValueError("Cannot specify eval_args for reward model")
 
@@ -133,13 +120,9 @@
     return cmd, postprocess_cmd
 
 
-<<<<<<< HEAD
-def get_math_judge_cmd(output_dir, extra_arguments, random_seed=None, eval_args=None, chunk_id=None, num_chunks=None, script: str = 'nemo_skills.inference.llm_math_judge'):
-=======
 def get_math_judge_cmd(
-    output_dir, extra_arguments, random_seed=None, eval_args=None, chunk_id=None, num_chunks=None, postprocess_cmd=None
+    output_dir, extra_arguments, random_seed=None, eval_args=None, chunk_id=None, num_chunks=None, postprocess_cmd=None, script: str = 'nemo_skills.inference.llm_math_judge'
 ):
->>>>>>> 4bb2bcbd
     if eval_args is not None:
         raise ValueError("Cannot specify eval_args for math judge")
     cmd = (
@@ -383,11 +366,8 @@
                         eval_args=eval_args,
                         chunk_id=chunk_id,
                         num_chunks=num_chunks,
-<<<<<<< HEAD
+                        postprocess_cmd=postprocess_cmd,
                         script=cmd_script,
-=======
-                        postprocess_cmd=postprocess_cmd,
->>>>>>> 4bb2bcbd
                     )
                     prev_tasks = None
                     for _ in range(dependent_jobs + 1):
@@ -438,11 +418,8 @@
                     eval_args=eval_args,
                     chunk_id=chunk_id,
                     num_chunks=num_chunks,
-<<<<<<< HEAD
+                    postprocess_cmd=postprocess_cmd,
                     script=cmd_script,
-=======
-                    postprocess_cmd=postprocess_cmd,
->>>>>>> 4bb2bcbd
                 )
                 prev_tasks = None
 
