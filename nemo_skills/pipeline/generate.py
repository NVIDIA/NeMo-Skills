# Copyright (c) 2024, NVIDIA CORPORATION.  All rights reserved.
#
# Licensed under the Apache License, Version 2.0 (the "License");
# you may not use this file except in compliance with the License.
# You may obtain a copy of the License at
#
#     http://www.apache.org/licenses/LICENSE-2.0
#
# Unless required by applicable law or agreed to in writing, software
# distributed under the License is distributed on an "AS IS" BASIS,
# WITHOUT WARRANTIES OR CONDITIONS OF ANY KIND, either express or implied.
# See the License for the specific language governing permissions and
# limitations under the License.
import copy
import os
import logging
import subprocess
from collections import defaultdict
from enum import Enum
from typing import List

import nemo_run as run
import typer

from nemo_skills.inference.generate import GenerationTask
from nemo_skills.pipeline import add_task, check_if_mounted, get_cluster_config, get_generation_command, run_exp
from nemo_skills.pipeline.app import app, typer_unpacker
from nemo_skills.pipeline.utils import (
    get_free_port,
    get_reward_server_command,
    get_server_command,
    get_tunnel,
    get_unmounted_path,
)
from nemo_skills.utils import compute_chunk_ids, get_chunked_filename, setup_logging, str_ids_to_list

LOG = logging.getLogger(__file__)


class SupportedServers(str, Enum):
    trtllm = "trtllm"
    vllm = "vllm"
    nemo = "nemo"
    openai = "openai"
    sglang = "sglang"


<<<<<<< HEAD
def get_chunked_rs_filename(
    output_dir: str,
    random_seed: int = None,
    chunk_id: int = None,
    output_prefix: str = "output",
) -> str:
    """
    Return a path of the form:
      {output_dir}/{output_prefix}[-rsSEED][-chunkK].jsonl
    If `output_prefix` is None, fallback to 'output' in place of {output_prefix}.
    """

=======
def get_expected_done_files(output_dir, random_seeds, chunk_ids):
    """
    Returns a mapping of (seed, chunk_id) to expected .done file paths
    """
    file_map = {}
    for seed in random_seeds:
        for chunk_id in chunk_ids:
            output_file = get_chunked_rs_filename(output_dir, random_seed=seed, chunk_id=chunk_id)
            file_map[(seed, chunk_id)] = f"{output_file}.done"
    return file_map


def get_remaining_jobs(cluster_config, output_dir, random_seeds, chunk_ids, rerun_done):
    """
    Determines which jobs still need to be run based on missing .done files.
    Returns a mapping from random_seed to list of chunk_ids that need processing.
    """
    if rerun_done:
        return {seed: copy.deepcopy(chunk_ids) for seed in random_seeds}

    status_dir = get_unmounted_path(cluster_config, output_dir)
    expected_files = get_expected_done_files(output_dir, random_seeds, chunk_ids)

    check_commands = []
    for (seed, chunk_id), filepath in expected_files.items():
        unmounted_path = filepath.replace(output_dir, status_dir)
        # Create identifiers that can be parsed from output
        seed_str = "NONE" if seed is None else str(seed)
        chunk_str = "NONE" if chunk_id is None else str(chunk_id)
        check_commands.append(f'if [ ! -f "{unmounted_path}" ]; then echo "MISSING:{seed_str}:{chunk_str}"; fi')

    command = f"bash -c '{'; '.join(check_commands)}'"
    if cluster_config['executor'] == 'slurm':
        output = get_tunnel(cluster_config).run(command).stdout.strip()
    else:
        output = subprocess.run(command, shell=True, check=True, stdout=subprocess.PIPE).stdout.decode("utf-8")

    # Parse results into a mapping of missing jobs
    missing_jobs = defaultdict(list)
    for line in output.splitlines():
        if line.startswith("MISSING:"):
            _, seed_str, chunk_str = line.split(":")
            seed = None if seed_str == "NONE" else int(seed_str)
            chunk = None if chunk_str == "NONE" else int(chunk_str)
            missing_jobs[seed].append(chunk)

    done_jobs = defaultdict(list)
    for seed, chunk_id in expected_files.keys():
        if chunk_id not in missing_jobs[seed]:
            done_jobs[seed].append(chunk_id)

    done_jobs_str = ", ".join(
        [
            (
                f"{seed}"
                if not any(chunk is not None for chunk in chunks)
                else f"{seed} (chunks: {', '.join(str(chunk) for chunk in chunks if chunk is not None)})"
            )
            for seed, chunks in done_jobs.items()
            if chunks
        ]
    )
    if done_jobs_str:
        LOG.info(
            "The following jobs are completed and will be skipped (to override set --rerun_done): seeds %s",
            done_jobs_str,
        )
    missing_jobs_str = ", ".join(
        [
            (
                f"{seed}"
                if not any(chunk is not None for chunk in chunks)
                else f"{seed} (chunks: {', '.join(str(chunk) for chunk in chunks if chunk is not None)})"
            )
            for seed, chunks in missing_jobs.items()
            if chunks
        ]
    )
    if missing_jobs_str:
        LOG.info(
            "The following jobs are incomplete and will be launched: seeds %s",
            missing_jobs_str,
        )

    return missing_jobs


def get_chunked_rs_filename(output_dir, random_seed=None, chunk_id=None):
>>>>>>> 49f80329
    if random_seed is not None:
        base_filename = f"{output_prefix}-rs{random_seed}.jsonl"
    else:
        base_filename = f"{output_prefix}.jsonl"

    # If chunking is enabled, add the chunk suffix
    if chunk_id is not None:
        base_filename = get_chunked_filename(chunk_id, base_filename)
    return os.path.join(output_dir, base_filename)


def get_cmd(
    output_dir,
    extra_arguments,
    random_seed=None,
    eval_args=None,
    chunk_id=None,
    num_chunks=None,
    postprocess_cmd=None,
    script: str = 'nemo_skills.inference.generate',
    output_prefix: str ="output",
):
    """
    Construct the generation command for language model inference.

    If chunk_id is provided, chunking logic is used.
    If output_prefix is provided, it replaces the default 'output*.jsonl' filenames
    with a base name (plus `-rsSEED` or chunk info as needed).
    """

    # First get the unchunked filename for the output file
    output_file = get_chunked_rs_filename(output_dir=output_dir, random_seed=random_seed, output_prefix=output_prefix,)
    cmd = f"python -m {script} ++skip_filled=True ++output_file={output_file} "

    if random_seed is not None:
        cmd += (
            f"    ++inference.random_seed={random_seed} "
            f"    ++inference.temperature=1.0 "
            f"    ++inference.top_k=0 "
            f"    ++inference.top_p=0.95 "
        )

    if chunk_id is not None:
        cmd += f" ++num_chunks={num_chunks} ++chunk_id={chunk_id} "
        output_file = get_chunked_rs_filename(output_dir, random_seed=random_seed, chunk_id=chunk_id, output_prefix=output_prefix)
        donefiles = []
        # we are always waiting for all chunks in num_chunks, no matter chunk_ids in
        # the current run (as we don't want to merge partial jobs)
        for cur_chunk_id in range(num_chunks):
            donefile = f"{get_chunked_rs_filename(output_dir=output_dir, random_seed=random_seed, chunk_id=cur_chunk_id, output_prefix=output_prefix)}.done"
            donefiles.append(donefile)

        if postprocess_cmd:
            postprocess_cmd += f" && touch {donefiles[chunk_id]} "
        else:
            postprocess_cmd = f"touch {donefiles[chunk_id]} "

        # getting file name as if there is no chunking since that's where we want to merge
        merged_output_file = get_chunked_rs_filename(output_dir=output_dir, random_seed=random_seed, output_prefix=output_prefix)
        merge_cmd = (
            f"python -m nemo_skills.inference.merge_chunks {merged_output_file} "
            f"{' '.join([f[:-5] for f in donefiles])}"
        )
        postprocess_cmd += f" && {merge_cmd}"

    else:  # only writing a single status file
        if postprocess_cmd:
            postprocess_cmd += f" && touch {output_file}.done "
        else:
            postprocess_cmd = f"touch {output_file}.done "

    cmd += f" {extra_arguments} "

    if eval_args:
        cmd += (
            f" && python -m nemo_skills.evaluation.evaluate_results "
            f"    ++input_files={output_file} "
            f"    {eval_args} "
        )

    return cmd, postprocess_cmd


# TODO: support chunking for reward model and math judge


def get_rm_cmd(
    output_dir,
    extra_arguments,
    random_seed=None,
    eval_args=None,
    chunk_id=None,
    num_chunks=None,
    postprocess_cmd=None,
    script: str = 'nemo_skills.inference.reward_model',
):
    if eval_args is not None:
        raise ValueError("Cannot specify eval_args for reward model")

    cmd = (
        f"python -m {script} "
        f"    ++skip_filled=True "
        f"    ++output_dir={output_dir} "
        f"    ++random_seed={random_seed} "
    )
    cmd += f" {extra_arguments} "
    return cmd, postprocess_cmd


def get_math_judge_cmd(
    output_dir,
    extra_arguments,
    random_seed=None,
    eval_args=None,
    chunk_id=None,
    num_chunks=None,
    postprocess_cmd=None,
    script: str = 'nemo_skills.inference.llm_math_judge',
):
    if eval_args is not None:
        raise ValueError("Cannot specify eval_args for math judge")
    cmd = (
        f"python -m {script} "
        f"    ++skip_filled=True "
        f"    ++output_dir={output_dir} "
        f"    ++random_seed={random_seed} "
    )
    cmd += f" {extra_arguments} "
    return cmd, postprocess_cmd


def wrap_cmd(cmd, preprocess_cmd, postprocess_cmd, random_seed=None):
    if preprocess_cmd:
        if random_seed is not None:
            preprocess_cmd = preprocess_cmd.format(random_seed=random_seed)
        cmd = f" {preprocess_cmd} && {cmd} "
    if postprocess_cmd:
        if random_seed is not None:
            postprocess_cmd = postprocess_cmd.format(random_seed=random_seed)
        cmd = f" {cmd} && {postprocess_cmd} "
    return cmd


class GenerationType(str, Enum):
    generate = "generate"
    reward = "reward"
    math_judge = "math_judge"


server_command_factories = {
    GenerationType.generate: get_server_command,
    GenerationType.reward: get_reward_server_command,
    GenerationType.math_judge: get_server_command,
}

client_command_factories = {
    GenerationType.generate: get_cmd,
    GenerationType.reward: get_rm_cmd,
    GenerationType.math_judge: get_math_judge_cmd,
}

client_command_scripts = {
    GenerationType.generate: 'nemo_skills.inference.generate',
    GenerationType.reward: 'nemo_skills.inference.reward_model',
    GenerationType.math_judge: 'nemo_skills.inference.llm_math_judge',
}


def configure_client(
    generation_type,
    server_gpus,
    server_type,
    server_address,
    server_port,
    server_nodes,
    model,
    server_args,
    extra_arguments,
):
    if server_address is None:  # we need to host the model
        server_port = get_free_port(strategy="random")
        assert server_gpus is not None, "Need to specify server_gpus if hosting the model"
        server_address = f"localhost:{server_port}"

        server_config = {
            "model_path": model,
            "server_type": server_type,
            "num_gpus": server_gpus,
            "num_nodes": server_nodes,
            "server_args": server_args,
            "server_port": server_port,
        }
        extra_arguments = (
            f"{extra_arguments} ++server.server_type={server_type} "
            f"++server.host=localhost ++server.port={server_port} "
        )
    else:  # model is hosted elsewhere
        server_config = None
        extra_arguments = (
            f"{extra_arguments} ++server.server_type={server_type} "
            f"++server.base_url={server_address} ++server.model={model} "
        )
        server_port = None
    return server_config, extra_arguments, server_address, server_port


@app.command(context_settings={"allow_extra_args": True, "ignore_unknown_options": True})
@typer_unpacker
def generate(
    ctx: typer.Context,
    cluster: str = typer.Option(
        None,
        help="One of the configs inside config_dir or NEMO_SKILLS_CONFIG_DIR or ./cluster_configs. "
        "Can also use NEMO_SKILLS_CONFIG instead of specifying as argument.",
    ),
    output_dir: str = typer.Option(..., help="Where to put results"),
    expname: str = typer.Option("generate", help="Nemo run experiment name"),
    generation_type: GenerationType = typer.Option(GenerationType.generate, help="Type of generation to perform"),
    model: str = typer.Option(None, help="Path to the model or model name in API"),
    server_address: str = typer.Option(
        None, help="Use ip:port for self-hosted models or the API url if using model providers"
    ),
    server_type: SupportedServers = typer.Option(help="Type of server to use"),
    server_gpus: int = typer.Option(None, help="Number of GPUs to use if hosting the model"),
    server_nodes: int = typer.Option(1, help="Number of nodes required for hosting LLM server"),
    server_args: str = typer.Option("", help="Any extra arguments to pass to the server"),
    dependent_jobs: int = typer.Option(0, help="Specify this to launch that number of dependent jobs"),
    num_random_seeds: int = typer.Option(
        None, help="Specify if want to run many generations with high temperature for the same input"
    ),
    random_seeds: str = typer.Option(
        None,
        help="List of random seeds to use for generation. Separate with , or .. to specify range. "
        "Can provide a list directly when using through Python",
    ),
    starting_seed: int = typer.Option(0, help="Starting seed for random sampling"),
    num_chunks: int = typer.Option(
        None,
        help="Number of chunks to split the dataset into. If None, will not chunk the dataset.",
    ),
    chunk_ids: str = typer.Option(
        None,
        help="List of explicit chunk ids to run. Separate with , or .. to specify range. "
        "Can provide a list directly when using through Python",
    ),
    preprocess_cmd: str = typer.Option(None, help="Command to run before generation"),
    postprocess_cmd: str = typer.Option(None, help="Command to run after generation"),
    partition: str = typer.Option(
        None, help="Can specify if need interactive jobs or a specific non-default partition"
    ),
    time_min: str = typer.Option(None, help="If specified, will use as a time-min slurm parameter"),
    eval_args: str = typer.Option(
        None, help="Specify if need to run nemo_skills/evaluation/evaluate_results.py on the generation outputs"
    ),
    run_after: List[str] = typer.Option(
        None, help="Can specify a list of expnames that need to be completed before this one starts"
    ),
    reuse_code: bool = typer.Option(
        True,
        help="If True, will reuse the code from the provided experiment. "
        "If you use it from Python, by default the code will be re-used from "
        "the last submitted experiment in the current Python session, so set to False to disable "
        "(or provide reuse_code_exp to override).",
    ),
    reuse_code_exp: str = typer.Option(
        None,
        help="If specified, will reuse the code from this experiment. "
        "Can provide an experiment name or an experiment object if running from code.",
    ),
    config_dir: str = typer.Option(None, help="Can customize where we search for cluster configs"),
    log_dir: str = typer.Option(None, help="Can specify a custom location for slurm logs."),
    output_prefix: str = typer.Option("output", help="Optional base name for output .jsonl files. If provided, will be used in place of 'output'."),
    exclusive: bool = typer.Option(
        True,
        "--not_exclusive",
        help="If --not_exclusive is used, will NOT use --exclusive flag for slurm",
    ),
    rerun_done: bool = typer.Option(
        False, help="If True, will re-run jobs even if a corresponding '.done' file already exists"
    ),
):
    """Generate LLM completions for a given input file.

    Run `python -m nemo_skills.inference.generate --help` for other supported arguments
    (need to be prefixed with ++, since we use Hydra for that script).
    """
    setup_logging(disable_hydra_logs=False)
    extra_arguments = f'{" ".join(ctx.args)}'

    chunking_enabled = (num_chunks is not None) or (chunk_ids is not None)
    if chunking_enabled and postprocess_cmd:
        logging.warning(
            "Chunking is enabled, but postprocess_cmd is also specified. "
            "Note that will be run for each chunk separately. Chunk merging "
            "will be performed after postprocess_cmd."
        )
    if chunking_enabled and generation_type != GenerationType.generate:
        logging.error(
            "Chunking is enabled, but generation type is not 'generate'. "
            "Chunking is only supported for generation type 'generate'."
            "This may result in superfluous generation jobs."
        )
        raise ValueError("Chunking is only supported for generation type 'generate'")

    try:
        server_type = server_type.value
    except AttributeError:
        pass

    get_random_port = server_gpus != 8 and not exclusive

    if random_seeds and num_random_seeds:
        raise ValueError("Cannot specify both random_seeds and num_random_seeds")
    if num_random_seeds:
        random_seeds = list(range(starting_seed, starting_seed + num_random_seeds))
    if isinstance(random_seeds, str):
        random_seeds = str_ids_to_list(random_seeds)

    if num_chunks:
        chunk_ids = compute_chunk_ids(chunk_ids, num_chunks)
    if chunk_ids is None:
        chunk_ids = [None]
    cluster_config = get_cluster_config(cluster, config_dir)
    check_if_mounted(cluster_config, output_dir)
    if log_dir:
        check_if_mounted(cluster_config, log_dir)
    else:
        log_dir = f"{output_dir}/generation-logs"

    get_server_command = server_command_factories[generation_type]
    get_cmd = client_command_factories[generation_type]
    cmd_script = client_command_scripts[generation_type]
    original_server_address = server_address

    # If GenerationType is `generate`, check if custom GenerationTask is provided via ctx.obj['generation_task_type']
    if (
        generation_type == GenerationType.generate
        and ctx.obj is not None
        and isinstance(ctx.obj, dict)
        and 'generation_task_type' in ctx.obj
    ):
        generation_task = ctx.obj['generation_task_type']  # type: type(GenerationTask)
        assert issubclass(
            generation_task, GenerationTask
        ), f"`generation_task_type` must be a subclass of GenerationTask"
        cmd_script = generation_task.get_generation_module()
        cmd_extra_args = generation_task.get_generation_default_args()
        cmd_script = f"{cmd_script.strip()} {cmd_extra_args.strip()}"

    with run.Experiment(expname) as exp:
        extra_arguments_original = extra_arguments

        # Treat no random seeds as a single None seed to unify the code paths
        if not random_seeds:
            random_seeds = [None]

        remaining_jobs = get_remaining_jobs(
            cluster_config=cluster_config,
            output_dir=output_dir,
            random_seeds=random_seeds,
            chunk_ids=chunk_ids,
            rerun_done=rerun_done,
        )
        has_tasks = False
        for seed, chunk_ids in remaining_jobs.items():
            for chunk_id in chunk_ids:
                has_tasks = True
                server_port = get_free_port(strategy="random") if get_random_port else 5000
                server_config, extra_arguments, server_address, server_port = configure_client(
                    generation_type=generation_type,
                    server_gpus=server_gpus,
                    server_type=server_type,
                    server_address=original_server_address,
                    server_port=server_port,
                    server_nodes=server_nodes,
                    model=model,
                    server_args=server_args,
                    extra_arguments=extra_arguments_original,
                )
                cmd, full_postprocess_cmd = get_cmd(
                    random_seed=seed,
                    output_dir=output_dir,
                    extra_arguments=extra_arguments,
                    eval_args=eval_args,
                    chunk_id=chunk_id,
                    num_chunks=num_chunks,
                    output_prefix=output_prefix,
                    postprocess_cmd=postprocess_cmd,
                    script=cmd_script,
                )
                prev_tasks = None
                for _ in range(dependent_jobs + 1):
                    new_task = add_task(
                        exp,
                        cmd=wrap_cmd(
                            get_generation_command(server_address=server_address, generation_commands=cmd),
                            preprocess_cmd,
                            full_postprocess_cmd,
                            random_seed=seed,
                        ),
                        task_name=(f'{expname}-rs{seed}' if seed is not None else expname),
                        log_dir=log_dir,
                        container=cluster_config["containers"]["nemo-skills"],
                        cluster_config=cluster_config,
                        partition=partition,
                        time_min=time_min,
                        server_config=server_config,
                        with_sandbox=True,
                        sandbox_port=None if get_random_port else 6000,
                        run_after=run_after,
                        reuse_code=reuse_code,
                        reuse_code_exp=reuse_code_exp,
                        task_dependencies=prev_tasks,
                        get_server_command=get_server_command,
                        slurm_kwargs={"exclusive": exclusive} if exclusive else None,
                    )
                    prev_tasks = [new_task]
        if has_tasks:
            run_exp(exp, cluster_config)

    if has_tasks:
        return exp
    return None


if __name__ == "__main__":
    typer.main.get_command_name = lambda name: name
    app()<|MERGE_RESOLUTION|>--- conflicted
+++ resolved
@@ -45,7 +45,6 @@
     sglang = "sglang"
 
 
-<<<<<<< HEAD
 def get_chunked_rs_filename(
     output_dir: str,
     random_seed: int = None,
@@ -57,21 +56,30 @@
       {output_dir}/{output_prefix}[-rsSEED][-chunkK].jsonl
     If `output_prefix` is None, fallback to 'output' in place of {output_prefix}.
     """
-
-=======
-def get_expected_done_files(output_dir, random_seeds, chunk_ids):
+    if random_seed is not None:
+        base_filename = f"{output_prefix}-rs{random_seed}.jsonl"
+    else:
+        base_filename = f"{output_prefix}.jsonl"
+
+    # If chunking is enabled, add the chunk suffix
+    if chunk_id is not None:
+        base_filename = get_chunked_filename(chunk_id, base_filename)
+    return os.path.join(output_dir, base_filename)
+
+
+def get_expected_done_files(output_dir, random_seeds, chunk_ids, output_prefix="output"):
     """
     Returns a mapping of (seed, chunk_id) to expected .done file paths
     """
     file_map = {}
     for seed in random_seeds:
         for chunk_id in chunk_ids:
-            output_file = get_chunked_rs_filename(output_dir, random_seed=seed, chunk_id=chunk_id)
+            output_file = get_chunked_rs_filename(output_dir, random_seed=seed, chunk_id=chunk_id, output_prefix=output_prefix)
             file_map[(seed, chunk_id)] = f"{output_file}.done"
     return file_map
 
 
-def get_remaining_jobs(cluster_config, output_dir, random_seeds, chunk_ids, rerun_done):
+def get_remaining_jobs(cluster_config, output_dir, random_seeds, chunk_ids, rerun_done, output_prefix="output"):
     """
     Determines which jobs still need to be run based on missing .done files.
     Returns a mapping from random_seed to list of chunk_ids that need processing.
@@ -80,7 +88,7 @@
         return {seed: copy.deepcopy(chunk_ids) for seed in random_seeds}
 
     status_dir = get_unmounted_path(cluster_config, output_dir)
-    expected_files = get_expected_done_files(output_dir, random_seeds, chunk_ids)
+    expected_files = get_expected_done_files(output_dir, random_seeds, chunk_ids, output_prefix=output_prefix)
 
     check_commands = []
     for (seed, chunk_id), filepath in expected_files.items():
@@ -144,19 +152,6 @@
         )
 
     return missing_jobs
-
-
-def get_chunked_rs_filename(output_dir, random_seed=None, chunk_id=None):
->>>>>>> 49f80329
-    if random_seed is not None:
-        base_filename = f"{output_prefix}-rs{random_seed}.jsonl"
-    else:
-        base_filename = f"{output_prefix}.jsonl"
-
-    # If chunking is enabled, add the chunk suffix
-    if chunk_id is not None:
-        base_filename = get_chunked_filename(chunk_id, base_filename)
-    return os.path.join(output_dir, base_filename)
 
 
 def get_cmd(
@@ -510,6 +505,7 @@
             random_seeds=random_seeds,
             chunk_ids=chunk_ids,
             rerun_done=rerun_done,
+            output_prefix=output_prefix,
         )
         has_tasks = False
         for seed, chunk_ids in remaining_jobs.items():
