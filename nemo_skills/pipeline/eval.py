--- conflicted
+++ resolved
@@ -25,10 +25,7 @@
     add_task,
     check_if_mounted,
     get_cluster_config,
-<<<<<<< HEAD
-=======
     get_exp,
->>>>>>> 6839e2d5
     get_free_port,
     get_generation_command,
     get_server_command,
@@ -179,7 +176,6 @@
         "--not_exclusive",
         help="If --not_exclusive is used, will NOT use --exclusive flag for slurm",
     ),
-    sandbox: bool = typer.Option(False, help="Starts a sandbox (set this flag if code execution is required)"),
 ):
     """Evaluate a model on specified benchmarks.
 
@@ -296,7 +292,7 @@
                 partition=partition,
                 time_min=time_min,
                 server_config=server_config,
-                with_sandbox=sandbox,
+                with_sandbox=True,
                 run_after=run_after,
                 reuse_code_exp=reuse_code_exp,
                 reuse_code=reuse_code,
