--- conflicted
+++ resolved
@@ -20,14 +20,9 @@
 from nemo_skills import utils
 from nemo_skills.pipeline import utils as pipeline_utils
 from nemo_skills.pipeline.app import app, typer_unpacker
-<<<<<<< HEAD
-from nemo_skills.pipeline.utils import add_task, check_if_mounted, get_exp, run_exp
-from nemo_skills.utils import setup_logging
-=======
 from nemo_skills.pipeline.generate import wrap_cmd
 from nemo_skills.pipeline.utils import add_task, check_if_mounted, get_cluster_config, get_exp, run_exp
 from nemo_skills.utils import get_logger_name, setup_logging
->>>>>>> 9724477e
 
 LOG = logging.getLogger(get_logger_name(__file__))
 
@@ -83,6 +78,8 @@
         help="If specified, will reuse the code from this experiment. "
         "Can provide an experiment name or an experiment object if running from code.",
     ),
+    preprocess_cmd: str = typer.Option(None, help="Command to run before job"),
+    postprocess_cmd: str = typer.Option(None, help="Command to run after job"),
     config_dir: str = typer.Option(None, help="Can customize where we search for cluster configs"),
     with_sandbox: bool = typer.Option(False, help="Whether to use the sandboxing feature to host the model"),
     log_dir: str = typer.Option(
@@ -147,6 +144,7 @@
 
         # Prepare command
         cmd = get_cmd(command=command)
+        cmd = wrap_cmd(cmd, preprocess_cmd, postprocess_cmd)
 
         # Wrap command with generation command if model is provided
         if model is not None and server_config is not None:
