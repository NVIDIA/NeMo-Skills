--- conflicted
+++ resolved
@@ -317,13 +317,8 @@
             "server_port": server_port,
         }
         extra_arguments = (
-<<<<<<< HEAD
             f"{extra_arguments} ++server.server_type={server_type} ++server.host=127.0.0.1 "
             f"++server.port={server_port} ++server.model={model} "
-=======
-            f"{extra_arguments} ++server.server_type={server_type} "
-            f"++server.host=localhost ++server.port={server_port} ++server.model={model} "
->>>>>>> d5d70328
         )
     else:  # model is hosted elsewhere
         server_config = None
