# Copyright (c) 2024, NVIDIA CORPORATION.  All rights reserved.
#
# Licensed under the Apache License, Version 2.0 (the "License");
# you may not use this file except in compliance with the License.
# You may obtain a copy of the License at
#
#     http://www.apache.org/licenses/LICENSE-2.0
#
# Unless required by applicable law or agreed to in writing, software
# distributed under the License is distributed on an "AS IS" BASIS,
# WITHOUT WARRANTIES OR CONDITIONS OF ANY KIND, either express or implied.
# See the License for the specific language governing permissions and
# limitations under the License.
import copy
import logging
import os
import shlex
import subprocess
from collections import defaultdict
from typing import Optional

from nemo_skills.pipeline.utils.cluster import get_tunnel
from nemo_skills.pipeline.utils.mounts import get_unmounted_path
from nemo_skills.pipeline.utils.server import get_free_port
from nemo_skills.utils import get_chunked_filename, get_logger_name

LOG = logging.getLogger(get_logger_name(__file__))


def normalize_models_config(
    model: Optional[str | list[str]],
) -> list[str]:
    """
    Normalize model specification to list.

    Handles both scalar and list inputs:
    - CLI (Typer): Converts single values to single-element lists automatically
    - Python API: Accepts both strings and lists

    Args:
        model: Model path(s) - string or list from Python API, list from CLI

    Returns:
        List of model paths

    Raises:
        ValueError: If model is None or empty
    """
    if model is None:
        raise ValueError("Must specify --model")

    # Handle string (Python API with single model)
    if isinstance(model, str):
        return [model]

    # Handle list
    if len(model) == 0:
        raise ValueError("Must specify --model")
    return list(model)


def normalize_parameter(
    param_value: any,
    num_models: int,
    param_name: str,
) -> list[any]:
    """
    Normalize a parameter to a per-model list.

    Handles both scalar and list inputs for flexible usage:
    - CLI (Typer): Converts single values to single-element lists automatically
    - Python API: Accepts both scalars and lists directly

    Broadcast logic:
    - Scalar value: Broadcast to all models [value] * num_models
    - Single-element list: Broadcast to all models
    - Multi-element list: Must match num_models exactly

    Args:
        param_value: Parameter value (scalar or list)
        num_models: Number of models
        param_name: Name of parameter (for error messages)

    Returns:
        List of parameter values (one per model)

    Raises:
        ValueError: If list length doesn't match num_models
    """
    if not isinstance(param_value, list):
        return [param_value] * num_models

    if len(param_value) == num_models:
        return list(param_value)

    if len(param_value) == 1:
        return param_value * num_models

    raise ValueError(
        f"Parameter {param_name} has {len(param_value)} values but {num_models} models specified. "
        f"Must be 1 value (broadcast) or {num_models} values (per-model)."
    )


def get_chunked_rs_filename(
    output_dir: str,
    random_seed: int = None,
    chunk_id: int = None,
) -> str:
    """
    Return a path of the form: {output_dir}/output[-rsSEED][-chunkK].jsonl
    """
    if random_seed is not None:
        base_filename = f"output-rs{random_seed}.jsonl"
    else:
        base_filename = "output.jsonl"

    # If chunking is enabled, add the chunk suffix
    if chunk_id is not None:
        base_filename = get_chunked_filename(chunk_id, base_filename)
    return os.path.join(output_dir, base_filename)


def get_expected_done_files(output_dir, random_seeds, chunk_ids):
    """
    Returns a mapping of (seed, chunk_id) to expected .done file paths
    """
    file_map = {}
    for seed in random_seeds:
        for chunk_id in chunk_ids:
            output_file = get_chunked_rs_filename(output_dir, random_seed=seed, chunk_id=chunk_id)
            file_map[(seed, chunk_id)] = f"{output_file}.done"
    return file_map


def get_remaining_jobs(cluster_config, output_dir, random_seeds, chunk_ids, rerun_done):
    """
    Determines which jobs still need to be run based on missing .done files.
    Returns a mapping from random_seed to list of chunk_ids that need processing.
    """
    if rerun_done:
        return {seed: copy.deepcopy(chunk_ids) for seed in random_seeds}

    status_dir = get_unmounted_path(cluster_config, output_dir)
    expected_files = get_expected_done_files(output_dir, random_seeds, chunk_ids)
    check_commands = []
    for (seed, chunk_id), filepath in expected_files.items():
        unmounted_path = filepath.replace(output_dir, status_dir)
        # Create identifiers that can be parsed from output
        seed_str = "NONE" if seed is None else str(seed)
        chunk_str = "NONE" if chunk_id is None else str(chunk_id)
        check_commands.append(f'if [ ! -f "{unmounted_path}" ]; then echo "MISSING:{seed_str}:{chunk_str}"; fi')

    # Process commands in batches to avoid "Argument list too long" error
    # Use a conservative batch size that works well even with long paths
    batch_size = 30  # Very conservative to handle long file paths

    outputs = []
    total_files = len(check_commands)
    LOG.debug(f"Checking {total_files} files in batches of {batch_size}...")

    for i in range(0, len(check_commands), batch_size):
        batch = check_commands[i : i + batch_size]
        batch_num = i // batch_size + 1
        total_batches = (len(check_commands) + batch_size - 1) // batch_size

        if total_files > 100:  # Show progress for large file sets
            LOG.debug(f"Processing batch {batch_num}/{total_batches}...")

        command = f"bash -c '{'; '.join(batch)}'"

        try:
            if cluster_config["executor"] == "slurm":
                out = get_tunnel(cluster_config).run(command).stdout.strip()
            else:
                out = subprocess.run(command, shell=True, check=True, stdout=subprocess.PIPE).stdout.decode("utf-8")
            if out:  # Only append non-empty outputs
                outputs.append(out)
        except Exception as e:
            # If even batched commands fail, try processing one by one
            LOG.warning(f"Batch {batch_num} failed: {e}. Falling back to individual file checks.")
            for j, cmd in enumerate(batch):
                single_command = f"bash -c '{cmd}'"
                try:
                    if cluster_config["executor"] == "slurm":
                        out = get_tunnel(cluster_config).run(single_command).stdout.strip()
                    else:
                        out = subprocess.run(
                            single_command, shell=True, check=True, stdout=subprocess.PIPE
                        ).stdout.decode("utf-8")
                    if out:
                        outputs.append(out)
                except Exception as inner_e:
                    error_msg = f"Failed to check file {i + j + 1}/{total_files}: {inner_e}"
                    LOG.error(error_msg)
                    raise RuntimeError(f"{error_msg}. Unable to determine job status reliably.")

    output = "\n".join(outputs)

    # Parse results into a mapping of missing jobs
    missing_jobs = defaultdict(list)
    for line in output.splitlines():
        if line.startswith("MISSING:"):
            _, seed_str, chunk_str = line.split(":")
            seed = None if seed_str == "NONE" else int(seed_str)
            chunk = None if chunk_str == "NONE" else int(chunk_str)
            missing_jobs[seed].append(chunk)

    done_jobs = defaultdict(list)
    for seed, chunk_id in expected_files.keys():
        if chunk_id not in missing_jobs[seed]:
            done_jobs[seed].append(chunk_id)

    done_jobs_str = ", ".join(
        [
            (
                f"{seed}"
                if not any(chunk is not None for chunk in chunks)
                else f"{seed} (chunks: {', '.join(str(chunk) for chunk in chunks if chunk is not None)})"
            )
            for seed, chunks in done_jobs.items()
            if chunks
        ]
    )
    missing_jobs_str = ", ".join(
        [
            (
                f"{seed}"
                if not any(chunk is not None for chunk in chunks)
                else f"{seed} (chunks: {', '.join(str(chunk) for chunk in chunks if chunk is not None)})"
            )
            for seed, chunks in missing_jobs.items()
            if chunks
        ]
    )

    if missing_jobs_str:
        # only printing this if there are some missing and some done
        if done_jobs_str:
            LOG.warning(
                "The following jobs are incomplete and will be launched: seeds %s",
                missing_jobs_str,
            )
            LOG.warning(
                "The following jobs are completed and will be skipped (to override set --rerun_done): seeds %s",
                done_jobs_str,
            )
    else:
        LOG.warning("All jobs are completed. No jobs will be launched (to override set --rerun_done).")

    return missing_jobs


def separate_hydra_args(extra_arguments: str) -> tuple[str, str]:
    """
    Separate Hydra config args (--config-*, --cfg, --info, etc.) and
    other Hydra flags from override args (++*).

    Args:
        extra_arguments: String containing mixed Hydra and override arguments

    Returns:
        Tuple of (hydra_config_args, override_args) as strings

    Examples:
        Empty input:
            separate_hydra_args("") -> ("", "")

        With config path/name and overrides:
            separate_hydra_args(
                "--config-path /cfg --config-name my_cfg ++inference.temperature=0.7"
            ) -> (
                " --config-path /cfg --config-name my_cfg",
                " ++inference.temperature=0.7",
            )

        With Hydra flags that take values (space and equals forms):
            separate_hydra_args("--cfg all --info=plugins ++x=1") -> (
                " --cfg all --info=plugins",
                " ++x=1",
            )

        With Hydra flags without values:
            separate_hydra_args("--run --multirun ++y=2") -> (
                " --run --multirun",
                " ++y=2",
            )

        Mixed value formats and directories:
            separate_hydra_args(
                "--config-path=/a --config-dir /b ++foo=bar"
            ) -> (
                " --config-path=/a --config-dir /b",
                " ++foo=bar",
            )
    """
    hydra_config_args = ""
    override_args = ""

    if not extra_arguments:
        return hydra_config_args, override_args

    # Hydra flags that do not take a value
    hydra_flags_no_value = {
        "--help",
        "--hydra-help",
        "--version",
        "--resolve",
        "--run",
        "--multirun",
        "--shell-completion",
    }

    # Hydra flags that take a value (accept both --flag=value and "--flag value")
    hydra_flags_with_value = {
        "--config-path",
        "--config-name",
        "--config-dir",
        "--package",
        "--experimental-rerun",
        "--cfg",
        "--info",
    }

    args_parts = shlex.split(extra_arguments)
    i = 0
    while i < len(args_parts):
        arg = args_parts[i]

        # Exact match for no-value hydra flags
        if arg in hydra_flags_no_value:
            hydra_config_args += f" {arg}"
            i += 1
            continue

        # Match hydra flags that accept values (either --flag=value or "--flag value")
        is_with_value_flag = False
        for flag in hydra_flags_with_value:
            if arg.startswith(flag):
                is_with_value_flag = True
                # Handle both formats
                if "=" in arg:
                    hydra_config_args += f" {arg}"
                else:
                    hydra_config_args += f" {arg}"
                    if i + 1 < len(args_parts) and not args_parts[i + 1].startswith("-"):
                        i += 1
                        hydra_config_args += f" {args_parts[i]}"
                break

        if not is_with_value_flag:
            # Not a recognized hydra flag → treat as override
            override_args += f" {arg}"

        i += 1

    return hydra_config_args, override_args


def get_generation_cmd(
    output_dir,
    input_file=None,
    input_dir=None,
    extra_arguments="",
    random_seed=None,
    chunk_id=None,
    num_chunks=None,
    preprocess_cmd=None,
    postprocess_cmd=None,
    wandb_parameters=None,
    with_sandbox: bool = False,
    script: str = "nemo_skills.inference.generate",
    # Optional: for multi-model generation
    server_addresses: list[str] | None = None,
    model_names: list[str] | None = None,
    server_types: list[str] | None = None,
):
    """Construct the generation command for language model inference."""
    if input_file is None and input_dir is None:
        raise ValueError("Either input_file or input_dir must be provided.")
    if input_file is not None and input_dir is not None:
        raise ValueError("Please provide either input_file or input_dir, not both.")

    # in this case we are running on the output of another generate command
    # and doing 1-1 mapping of random seeds
    if input_dir is not None:
        if random_seed is None:
            raise ValueError("If input_dir is provided, random_seed must also be specified.")
        input_file = f"{input_dir}/output-rs{random_seed}.jsonl"

    # First get the unchunked filename for the output file
    output_file = get_chunked_rs_filename(
        output_dir=output_dir,
        random_seed=random_seed,
    )
    cmd = "export HYDRA_FULL_ERROR=1 && "

    # Separate Hydra config args (--config-*) from override args (++)
    hydra_config_args, override_args = separate_hydra_args(extra_arguments)

    # Handle file paths vs module names
    common_args = f"++skip_filled=True ++input_file={input_file} ++output_file={output_file}"
    if script.endswith(".py") or os.sep in script:
        script_path = script if script.endswith(".py") else f"{script}.py"
        cmd += f"python {script_path} {hydra_config_args} {common_args} "
    else:
<<<<<<< HEAD
        cmd += f"python -m {script} {common_args} "

    if server_addresses is not None and model_names is not None:
        num_models = len(model_names)
        if num_models > 1:
            # Multi-model: pass server configuration as lists
            # Just pass base_url for all models (both self-hosted and pre-hosted)
            # The inference script will configure the client correctly based on server_gpus

            model_names_arg = ",".join(model_names)
            cmd += f"++server.model=[{model_names_arg}] "

            server_types_arg = ",".join(server_types)
            cmd += f"++server.server_type=[{server_types_arg}] "

            server_addresses_arg = ",".join(server_addresses)
            cmd += f"++server.base_url=[{server_addresses_arg}] "
        # For n=1: server config is already in extra_arguments from configure_client

=======
        # It's a module name, use -m flag
        cmd += f"python -m {script} {hydra_config_args} {common_args} "
>>>>>>> 6851a157
    job_end_cmd = ""

    if random_seed is not None and input_dir is None:  # if input_dir is not None, we default to greedy generations
        cmd += (
            f"    ++inference.random_seed={random_seed} "
            f"    ++inference.temperature=0.7 "
            f"    ++inference.top_k=-1 "
            f"    ++inference.top_p=0.95 "
        )

    if with_sandbox:
        cmd += "++wait_for_sandbox=true "

    if chunk_id is not None:
        cmd += f" ++num_chunks={num_chunks} ++chunk_id={chunk_id} "
        output_file = get_chunked_rs_filename(output_dir, random_seed=random_seed, chunk_id=chunk_id)
        donefiles = []
        # we are always waiting for all chunks in num_chunks, no matter chunk_ids in
        # the current run (as we don't want to merge partial jobs)
        for cur_chunk_id in range(num_chunks):
            filename = get_chunked_rs_filename(output_dir=output_dir, random_seed=random_seed, chunk_id=cur_chunk_id)
            donefile = f"{filename}.done"
            donefiles.append(donefile)

        if job_end_cmd:
            job_end_cmd += f" && touch {donefiles[chunk_id]} "
        else:
            job_end_cmd = f"touch {donefiles[chunk_id]} "

        # getting file name as if there is no chunking since that's where we want to merge
        merged_output_file = get_chunked_rs_filename(output_dir=output_dir, random_seed=random_seed)
        merge_cmd = (
            f"python -m nemo_skills.inference.merge_chunks {merged_output_file} "
            f"{' '.join([f[:-5] for f in donefiles])}"
        )
        if postprocess_cmd:
            postprocess_cmd = shlex.quote(postprocess_cmd)
            merge_cmd = f"{merge_cmd} -- {postprocess_cmd}"
        postprocess_cmd = f"{job_end_cmd} && {merge_cmd}"

    else:  # only writing a single status file
        if job_end_cmd:
            job_end_cmd += f" && touch {output_file}.done "
        else:
            job_end_cmd = f"touch {output_file}.done "

        if postprocess_cmd:
            postprocess_cmd = f"{job_end_cmd} && {postprocess_cmd}"
        else:
            postprocess_cmd = job_end_cmd

    if override_args:
        cmd += f" {override_args} "

    return wrap_cmd(
        cmd=cmd,
        preprocess_cmd=preprocess_cmd,
        postprocess_cmd=postprocess_cmd,
        random_seed=random_seed,
        wandb_parameters=wandb_parameters,
    )


def wrap_cmd(cmd, preprocess_cmd, postprocess_cmd, random_seed=None, wandb_parameters=None):
    if preprocess_cmd:
        if random_seed is not None:
            preprocess_cmd = preprocess_cmd.format(random_seed=random_seed)
        cmd = f" {preprocess_cmd} && {cmd} "
    if postprocess_cmd:
        if random_seed is not None:
            postprocess_cmd = postprocess_cmd.format(random_seed=random_seed)
        cmd = f" {cmd} && {postprocess_cmd} "
    if wandb_parameters:
        log_wandb_cmd = (
            f"python -m nemo_skills.inference.log_samples_wandb "
            f"    {wandb_parameters['samples_file']} "
            f"    --name={wandb_parameters['name']} "
            f"    --project={wandb_parameters['project']} "
        )
        if wandb_parameters["group"] is not None:
            log_wandb_cmd += f" --group={wandb_parameters['group']} "
        cmd = f"{cmd} && {log_wandb_cmd} "
    return cmd


def configure_client(
    *,  # Force keyword arguments
    model: str,
    server_type: str,
    server_gpus: int,
    server_nodes: int,
    server_address: str,
    server_args: str,
    server_entrypoint: str | None,
    get_random_port: bool,
    extra_arguments: str,
    server_container: str | None = None,
):
    """
    Utility function to configure a client for the model inference server.

    Args:
        model: Mounted Path to the model to evaluate.
        server_type: String name of the server type.
        server_address: URL of the server hosting the model.
        server_gpus: Number of GPUs to use for the server.
        server_nodes: Number of nodes to use for the server.
        server_args: Additional arguments for the server.
        server_entrypoint: Entry point for the server command (will use default if None).
        get_random_port: Whether to get a random port for the server.
        extra_arguments: Extra arguments to pass to the command.
        server_container: Container to use for the server.

    Returns:
        A tuple containing:
            - server_config: Configuration for the server.
            - server_address: Address of the server.
            - extra_arguments: Updated extra arguments for the command.
    """
    if server_gpus:  # we need to host the model
        server_port = get_free_port(strategy="random") if get_random_port else 5000
        assert server_gpus is not None, "Need to specify server_gpus if hosting the model"
        server_address = f"localhost:{server_port}"

        server_config = {
            "model_path": model,
            "server_type": server_type,
            "num_gpus": server_gpus,
            "num_nodes": server_nodes,
            "server_args": server_args,
            "server_entrypoint": server_entrypoint,
            "server_port": server_port,
        }
        if server_container:
            server_config["container"] = server_container
        extra_arguments = (
            f"{extra_arguments} ++server.server_type={server_type} ++server.host=127.0.0.1 "
            f"++server.port={server_port} ++server.model={model} "
        )
    else:  # model is hosted elsewhere
        server_config = None
        extra_arguments = (
            f"{extra_arguments} ++server.server_type={server_type} "
            f"++server.base_url={server_address} ++server.model={model} "
        )
    return server_config, server_address, extra_arguments<|MERGE_RESOLUTION|>--- conflicted
+++ resolved
@@ -404,8 +404,8 @@
         script_path = script if script.endswith(".py") else f"{script}.py"
         cmd += f"python {script_path} {hydra_config_args} {common_args} "
     else:
-<<<<<<< HEAD
-        cmd += f"python -m {script} {common_args} "
+        # It's a module name, use -m flag
+        cmd += f"python -m {script} {hydra_config_args} {common_args} "
 
     if server_addresses is not None and model_names is not None:
         num_models = len(model_names)
@@ -424,10 +424,6 @@
             cmd += f"++server.base_url=[{server_addresses_arg}] "
         # For n=1: server config is already in extra_arguments from configure_client
 
-=======
-        # It's a module name, use -m flag
-        cmd += f"python -m {script} {hydra_config_args} {common_args} "
->>>>>>> 6851a157
     job_end_cmd = ""
 
     if random_seed is not None and input_dir is None:  # if input_dir is not None, we default to greedy generations
