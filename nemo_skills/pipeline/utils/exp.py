# Copyright (c) 2024, NVIDIA CORPORATION.  All rights reserved.
#
# Licensed under the Apache License, Version 2.0 (the "License");
# you may not use this file except in compliance with the License.
# You may obtain a copy of the License at
#
#     http://www.apache.org/licenses/LICENSE-2.0
#
# Unless required by applicable law or agreed to in writing, software
# distributed under the License is distributed on an "AS IS" BASIS,
# WITHOUT WARRANTIES OR CONDITIONS OF ANY KIND, either express or implied.
# See the License for the specific language governing permissions and
# limitations under the License.

import contextlib
import logging
import os
import shlex
import uuid
from dataclasses import dataclass
from functools import lru_cache
from pathlib import Path

import nemo_run as run
from nemo_run.core.execution.docker import DockerExecutor
from nemo_run.core.execution.local import LocalExecutor
from nemo_run.core.execution.slurm import SlurmJobDetails, get_packaging_job_key
from torchx.specs.api import AppState

from nemo_skills.pipeline.utils.cluster import (
    get_env_variables,
    get_slurm_timeout_str,
    get_tunnel,
    temporary_env_update,
    tunnel_hash,
)
from nemo_skills.pipeline.utils.mounts import (
    check_remote_mount_directories,
    get_mounts_from_config,
    get_unmounted_path,
    is_mounted_filepath,
)
from nemo_skills.pipeline.utils.packager import (
    get_packager,
    get_registered_external_repo,
)
from nemo_skills.pipeline.utils.server import get_free_port, get_server_command
from nemo_skills.utils import get_logger_name, remove_handlers

LOG = logging.getLogger(get_logger_name(__file__))


# keeping a global variable for first submitted experiment (per cluster) and reusing it by default
# we are using ssh tunnel as a proxy for cluster identity, since even if other parameters are different
# we can still reuse code as long as ssh matches
REUSE_CODE_EXP = {}


# caching the status assuming it doesn't change while experiment is being scheduled
# otherwise this results in too many ssh calls
@lru_cache
def get_exp_handles(expname: str, ignore_finished=True, ignore_exp_not_exists=True) -> list[str]:
    """Will return the handles of the tasks in the experiment.

    If ignore_finished=True, will only return handles for the tasks
    that are not yet finished. Useful for filtering handles to set dependencies on.

    If ignore_exp_not_exists=True, will not raise an error if the experiment does not exist.

    TODO: it's still possible that job submission fails if the tasks exist when this function
          is called, but finish before nemo-run submits a new job (which might take minutes)
    """

    def _get_handles(exp: run.Experiment):
        handles = []
        status_dict = exp.status(return_dict=True)
        assert status_dict, f"No status found for experiment {exp._id}"
        for _, status_info in status_dict.items():
            if not ignore_finished or (
                status_info["status"]
                in [
                    AppState.RUNNING,
                    AppState.PENDING,
                    AppState.SUBMITTED,
                    AppState.UNKNOWN,
                ]
            ):
                handles.append(status_info["handle"])
                continue
        return handles

    # if we are given an experiment object, we can directly get the handles
    if isinstance(expname, run.Experiment):
        return _get_handles(expname)

    try:
        with run.Experiment.from_title(expname) as exp:
            return _get_handles(exp)
    except FileNotFoundError:
        try:
            with run.Experiment.from_id(expname) as exp:
                return _get_handles(exp)
        except AssertionError:
            if ignore_exp_not_exists:
                LOG.warning("Experiment %s not found!", expname)
                return []
            raise ValueError(f"Experiment {expname} not found!")


def get_sandbox_command(cluster_config):
    if cluster_config["executor"] == "none":
        return "python -m nemo_skills.code_execution.local_sandbox.local_sandbox_server"
    return "/start-with-nginx.sh"


@dataclass(kw_only=True)
class CustomJobDetails(SlurmJobDetails):
    # we have 1 srun per sub-task (e.g. server/sandbox/main), but only a single sbatch
    srun_prefix: str = "main"
    sbatch_prefix: str = ""

    @property
    def stdout(self) -> Path:
        return Path(self.folder) / f"{self.sbatch_prefix}%j_sbatch.log"

    @property
    def srun_stdout(self) -> Path:
        return Path(self.folder) / f"{self.srun_prefix}%j_srun.log"

    @property
    def stderr(self) -> Path:
        return Path(self.folder) / f"{self.sbatch_prefix}%j_sbatch.log"

    @property
    def srun_stderr(self) -> Path:
        return Path(self.folder) / f"{self.srun_prefix}%j_srun.log"

    @property
    def ls_term(self) -> str:
        """This term will be used to fetch the logs.

        The command used to list the files is ls -1 {ls_term} 2> /dev/null
        """
        assert self.folder
        return os.path.join(self.folder, "*%j_srun.log")


@dataclass(kw_only=True)
class CustomJobDetailsRay(CustomJobDetails):
    # ray jobs have a custom logs structure
    ray_log_prefix: str = "ray-%j-"

    @property
    def ls_term(self) -> str:
        assert self.folder
        return os.path.join(self.folder, "ray-%j-job*")


def get_executor(
    cluster_config,
    container,
    num_nodes,
    tasks_per_node,
    gpus_per_node,
    job_name,
    log_dir,
    log_prefix: str = "main",
    mounts=None,
    partition=None,
    qos=None,
    time_min=None,
    dependencies=None,
    extra_package_dirs: tuple[str] | None = None,
    heterogeneous=False,
    het_group=None,
    total_het_groups=None,
    slurm_kwargs: dict | None = None,
    overlap: bool = False,
    with_ray: bool = False,
):
    env_vars = get_env_variables(cluster_config)
    config_mounts = get_mounts_from_config(cluster_config)

    if mounts is None:
        mounts = config_mounts
    if extra_package_dirs is not None:
        extra_package_dirs = tuple(extra_package_dirs)
    packager = get_packager(extra_package_dirs=extra_package_dirs)

    if cluster_config["executor"] != "slurm":
        if num_nodes > 1:
            raise ValueError("Local executor does not support multi-node execution")

    if cluster_config["executor"] == "none":
        return LocalExecutor()

    if cluster_config["executor"] == "local":
        env_vars["PYTHONUNBUFFERED"] = "1"  # this makes sure logs are streamed right away
        return DockerExecutor(
            container_image=container,
            packager=packager,
            ipc_mode="host",
            volumes=mounts,
            ntasks_per_node=1,
            privileged=bool(os.getenv("NEMO_SKILLS_PRIVILEGED_DOCKER", 0)),
            # locally we are always asking for all GPUs to be able to select a subset with CUDA_VISIBLE_DEVICES
            num_gpus=-1 if gpus_per_node is not None else None,
            network="host",
            env_vars=env_vars,
            additional_kwargs={"entrypoint": ""},
        )

    if gpus_per_node is not None and gpus_per_node > 0:
        partition = partition or cluster_config.get("partition")
    else:
        partition = partition or cluster_config.get("cpu_partition") or cluster_config.get("partition")
        if partition == cluster_config.get("cpu_partition"):
            # by default we use exclusive if no gpus are needed and use non-exclusive if gpus are required
            # as cpu jobs almost always need more resources than automatically allocated by slurm
            if slurm_kwargs is None:
                slurm_kwargs = {}
            slurm_kwargs["exclusive"] = True

    if cluster_config["executor"] == "lepton":
        if gpus_per_node is not None and gpus_per_node > 0:
            resource_shape = cluster_config.get("resource_shape", f"gpu.{gpus_per_node}xh200")
        else:
            resource_shape = cluster_config.get("resource_shape_cpu", "cpu.small")
        if "nemo_run_dir" not in cluster_config:
            raise ValueError("nemo_run_dir is required in config")
        return run.LeptonExecutor(
            container_image=container,
            nodes=num_nodes,
            resource_shape=resource_shape,
            node_group=partition,
            node_reservation=cluster_config.get("reservation_id", ""),
            mounts=[
                {"path": mount.split(":")[0], "mount_path": mount.split(":")[1], "from": "node-nfs:lepton-shared-fs"}
                for mount in mounts
            ],
            image_pull_secrets=cluster_config.get("image_pull_secrets", []),
            nemo_run_dir=cluster_config["nemo_run_dir"],
            # NB: despite LeptonExecutor type annotations, shared_memory_size can be None ("auto");
            # default value (65536) usually leads to error
            shared_memory_size=None,  # type:ignore
        )

    # slurm-specific parameters
    if not heterogeneous:
        env_vars["SLURM_MASTER_NODE"] = "$(scontrol show hostnames $SLURM_JOB_NODELIST | head -n1)"
    else:
        # master node will be within the same group
        env_vars["SLURM_MASTER_NODE"] = (
            f"$(scontrol show hostnames $SLURM_JOB_NODELIST_HET_GROUP_{het_group} | head -n1)"
        )
        # in addition defining master nodes for all groups to allow communication
        for group in range(total_het_groups):
            env_vars[f"SLURM_MASTER_NODE_HET_GROUP_{group}"] = (
                f"$(scontrol show hostnames $SLURM_JOB_NODELIST_HET_GROUP_{group} | head -n1)"
            )

<<<<<<< HEAD
    if "timeouts" not in cluster_config:
        timeout = "10000:00:00:00"
    else:
        timeout = cluster_config["timeouts"][partition]
=======
    if gpus_per_node is not None and gpus_per_node > 0:
        partition = partition or cluster_config.get("partition")
    else:
        partition = partition or cluster_config.get("cpu_partition") or cluster_config.get("partition")
        if partition == cluster_config.get("cpu_partition"):
            # by default we use exclusive if no gpus are needed and use non-exclusive if gpus are required
            # as cpu jobs almost always need more resources than automatically allocated by slurm
            if slurm_kwargs is None:
                slurm_kwargs = {}
            slurm_kwargs["exclusive"] = True

    timeout = get_slurm_timeout_str(cluster_config, partition, with_save_delay=False)
>>>>>>> 3a3eba81

    additional_parameters = {"time_min": time_min} if time_min is not None else {}
    if cluster_config.get("mail_type") is not None:
        additional_parameters["mail_type"] = cluster_config["mail_type"]
    if cluster_config.get("mail_user") is not None:
        additional_parameters["mail_user"] = cluster_config["mail_user"]
    srun_args = [
        "--no-container-mount-home",
        "--mpi=pmix",
        "--wait=10",
        # we need to be explicit about this in srun as commands might need to run in parallel
        f"--ntasks-per-node={tasks_per_node}",
        f"--nodes={num_nodes}",
        # NeMo-run should take care of this, but we'll put it here temporarily
        f"--container-env={','.join([k.strip() for k in env_vars.keys()])}",
    ]
    if overlap:
        srun_args.append("--overlap")
    if not cluster_config.get("disable_gpus_per_node", False) and gpus_per_node is not None:
        srun_args.append(f"--gpus-per-node={gpus_per_node}")

    dependency_type = cluster_config.get("dependency_type", "afterany")
    job_details_class = CustomJobDetailsRay if with_ray else CustomJobDetails

    return run.SlurmExecutor(
        account=cluster_config["account"],
        partition=partition,
        qos=qos,
        nodes=num_nodes,
        ntasks_per_node=tasks_per_node,
        tunnel=get_tunnel(cluster_config),
        container_image=container,
        container_mounts=mounts,
        time=timeout,
        additional_parameters=additional_parameters,
        packager=packager,
        gpus_per_node=gpus_per_node if not cluster_config.get("disable_gpus_per_node", False) else None,
        srun_args=srun_args,
        job_details=job_details_class(
            job_name=cluster_config.get("job_name_prefix", "") + job_name,
            folder=get_unmounted_path(cluster_config, log_dir),
            srun_prefix=log_prefix + "_" + job_name + "_",
            sbatch_prefix=job_name + "_",
        ),
        wait_time_for_group_job=0.01,
        monitor_group_job_wait_time=20,
        dependencies=dependencies,
        dependency_type=dependency_type,
        heterogeneous=heterogeneous,
        env_vars=env_vars,
        **(slurm_kwargs or {}),
    )


def install_packages_wrap(cmd, installation_command: str | None = None):
    """Wraps the command to install packages if provided."""
    if installation_command:
        # Generate a unique ID for this job and set it as an environment variable
        # All processes in the same job will share this environment variable
        job_uuid = str(uuid.uuid4())
        lock_file = f"/tmp/pip_install_{job_uuid}_lock"

        # Use environment variable to share the UUID across processes
        setup_env = f"export NEMO_SKILLS_JOB_UUID={job_uuid}"

        # Simple installation guard - first process to create lock file installs packages
        install_guard = (
            f"{setup_env} && "
            f"if ! [ -f {lock_file} ]; then "
            f"echo 'Starting package installation with UUID: {job_uuid}'; "
            f"touch {lock_file}; "
            f"echo 'Installing packages: {installation_command}'; "
            f"if {installation_command}; then "
            f"echo 'Package installation completed successfully'; "
            f"echo 'done' > {lock_file}; "
            f"else "
            f"echo 'Package installation failed'; "
            f"echo 'failed' > {lock_file}; "
            f"exit 1; "
            f"fi; "
            f"else "
            f"echo 'Waiting for package installation to complete (UUID: {job_uuid})'; "
            f'while [ ! -f {lock_file} ] || [ "$(cat {lock_file} 2>/dev/null)" != "done" ]; do '
            f'if [ -f {lock_file} ] && [ "$(cat {lock_file} 2>/dev/null)" = "failed" ]; then '
            f"echo 'Package installation failed in another process'; "
            f"exit 1; "
            f"fi; "
            f"sleep 1; "
            f"done; "
            f"echo 'Package installation completed by another process'; "
            f"fi"
        )

        return f"{install_guard} && {cmd}"
    return cmd


# TODO: this function has become too cumbersome to use with all recently added support
#       we should make it simpler by perhaps removing separate logic for server/sandbox
#       and supporting them through a list of cmds directly
#       should also make heterogenous logic very clear and more robust
#       and all parameters that can be list should be list for consistency
def add_task(
    exp,
    cmd: str | list[str],
    task_name,
    cluster_config,
    container: str | list[str],
    num_tasks: int | list[int] = 1,
    num_gpus=None,
    num_nodes=1,
    log_dir=None,
    partition=None,
    qos=None,
    time_min=None,
    with_sandbox=False,
    keep_mounts_for_sandbox=False,
    sandbox_port: int | None = None,
    server_config=None,
    reuse_code_exp: str | run.Experiment | None = None,
    reuse_code: bool = True,
    task_dependencies: list[str] = None,
    run_after: str | list[str] | None = None,
    get_server_command=get_server_command,
    extra_package_dirs: list[str] | None = None,
    slurm_kwargs: dict | None = None,
    heterogeneous: bool = False,
    with_ray: bool = False,
    installation_command: str | None = None,
    skip_hf_home_check: bool | None = None,
    dry_run: bool = False,
    sandbox_env_overrides: list[str] | None = None,
):
    """Wrapper for nemo-run exp.add to help setting up executors and dependencies.

    Note that there are two parameters that control dependencies.
        - task_dependencies: list of tasks that this task depends on **within the same experiment**
        - run_after: a string with experiment name or a list of experiment names that this task
          should run after. Will schedule dependencies on all tasks inside `run_after` experiments.
          It needs to already be launched and running.

    Example of how to set task_dependencies:

    with get_exp(expname, cluster_config) as exp:
        task1 = add_task(exp, ...)
        task2 = add_task(exp, ..., task_dependencies=[task1])

    You can use `reuse_code_exp` to reuse the code from another experiment
    (and thus avoid costly packaging/ssh uploading). You can provide either experiment
    name or the experiment object itself.

    By default we will reuse the code of the first submitted experiment.
    If you want to avoid this, set `reuse_code=False`.

    installation_command argument only affects "main" task, not server or sandbox.
    """
    MAX_TASK_NAME_LEN = 100
    if len(task_name) > MAX_TASK_NAME_LEN:
        task_name_cut = f"{task_name[:MAX_TASK_NAME_LEN]}-name-cut"
        LOG.warning("task_name '%s' is too long (%d). Truncated to '%s'", task_name, len(task_name), task_name_cut)
        task_name = task_name_cut

    if run_after is not None and cluster_config["executor"] == "slurm":
        if isinstance(run_after, (str, run.Experiment)):
            run_after = [run_after]
        dependencies = []
        for dep_expname in run_after:
            exp_handles = get_exp_handles(dep_expname)
            if len(exp_handles) == 0:
                LOG.warning(
                    "No pending or running tasks found for experiment %s, cannot set dependencies.", dep_expname
                )
            dependencies.extend(exp_handles)
        if len(dependencies) == 0:
            dependencies = None
    else:
        dependencies = None

    if server_config is None and num_gpus is None and cluster_config["executor"] == "slurm":
        if not cluster_config.get("cpu_partition"):
            num_gpus = 1

    if sandbox_port is None:
        sandbox_port = get_free_port(strategy="random")

    env_vars = get_env_variables(cluster_config)
    # If not explicitly set, resolve from cluster config
    if skip_hf_home_check is None:
        skip_hf_home_check = cluster_config.get("skip_hf_home_check", False)

    if cluster_config["executor"] != "none" and not skip_hf_home_check:
        if "HF_HOME" not in env_vars:
            raise RuntimeError(
                "Invalid cluster_config: HF_HOME is missing from env_vars while skip_hf_home_check=False.\n"
                f"Current env_vars: {cluster_config.get('env_vars', [])}\n"
                "Please add a new variable: HF_HOME=/mounted/path/to/your/hf_home"
            )
        if not is_mounted_filepath(cluster_config, env_vars["HF_HOME"]):
            raise RuntimeError(f"Invalid cluster_config: HF_HOME={env_vars['HF_HOME']} is not a mounted path.")

    het_group = 0
    het_group_indices = []
    total_het_groups = (server_config is not None) + bool(cmd) + with_sandbox

    LOG.info("Adding a task with commands:")

    commands = []
    executors = []
    # assuming server always has the largest resources request, so it needs to go first
    if server_config is not None and int(server_config["num_gpus"]) > 0:
        # do not pass container into the command builder
        server_container = server_config.pop("container", cluster_config["containers"][server_config["server_type"]])
        server_cmd, num_server_tasks = get_server_command(**server_config, cluster_config=cluster_config)

        server_executor = get_executor(
            cluster_config=cluster_config,
            container=server_container,
            num_nodes=server_config["num_nodes"],
            tasks_per_node=num_server_tasks,
            gpus_per_node=server_config["num_gpus"],
            partition=partition,
            qos=qos,
            time_min=time_min,
            dependencies=dependencies,
            job_name=task_name,
            log_dir=log_dir,
            log_prefix="server",
            extra_package_dirs=extra_package_dirs,
            slurm_kwargs=slurm_kwargs,
            heterogeneous=heterogeneous,
            het_group=het_group,
            total_het_groups=total_het_groups,
            with_ray=with_ray,
        )
        if cluster_config["executor"] != "slurm" and num_server_tasks > 1:
            server_cmd = f"mpirun --allow-run-as-root -np {num_server_tasks} bash -c {shlex.quote(server_cmd)}"
        commands.append(server_cmd)
        executors.append(server_executor)
        het_group_indices.append(het_group)
        het_group += 1
        LOG.info("Server command: %s", server_cmd)

    # then goes the main task(s) unless it's empty
    if cmd:
        if isinstance(cmd, str):
            cmd = [cmd]
        if isinstance(container, str):
            container = [container]
        if isinstance(num_tasks, int):
            num_tasks = [num_tasks]
        if len(cmd) != len(container) or len(cmd) != len(num_tasks):
            raise ValueError("Number of commands, containers and num_tasks must match.")
        for cur_idx, (cur_cmd, cur_container, cur_tasks) in enumerate(zip(cmd, container, num_tasks)):
            if cluster_config["executor"] != "slurm" and cur_tasks > 1:
                cur_cmd = f"mpirun --allow-run-as-root -np {cur_tasks} bash -c {shlex.quote(cur_cmd)}"
            with temporary_env_update(cluster_config, {"NEMO_SKILLS_SANDBOX_PORT": sandbox_port}):
                cur_cmd = install_packages_wrap(cur_cmd, installation_command)
                commands.append(cur_cmd)
                executors.append(
                    get_executor(
                        cluster_config=cluster_config,
                        container=cur_container,
                        num_nodes=num_nodes,
                        tasks_per_node=cur_tasks,
                        gpus_per_node=num_gpus if server_config is None else 0,
                        partition=partition,
                        qos=qos,
                        time_min=time_min,
                        dependencies=dependencies,
                        job_name=task_name,
                        log_dir=log_dir,
                        log_prefix="main" if len(cmd) == 1 else f"main_{cur_idx}",
                        extra_package_dirs=extra_package_dirs,
                        slurm_kwargs=slurm_kwargs,
                        heterogeneous=heterogeneous,
                        het_group=het_group,
                        total_het_groups=total_het_groups,
                        overlap=(server_config is not None) or with_sandbox,
                        with_ray=with_ray,
                    )
                )
                het_group_indices.append(het_group)
        het_group += 1
        LOG.info("Main command(s): %s", ", ".join(cmd))

    # finally a sandbox if needed
    if with_sandbox:
        sandbox_env_updates = {
            "LISTEN_PORT": sandbox_port,
            "NGINX_PORT": sandbox_port,
        }
        if sandbox_env_overrides:
            for override in sandbox_env_overrides:
                key, value = override.split("=", 1)
                sandbox_env_updates.setdefault(key, value)
        current_env_vars = cluster_config.get("env_vars", []).copy()
        for override in current_env_vars:
            if "PYTHONPATH" in override:
                if override.startswith("PYTHONPATH="):
                    override = override[11:]
                sandbox_env_updates["PYTHONPATH"] = override + ":/app"

        with temporary_env_update(cluster_config, sandbox_env_updates):
            commands.append(get_sandbox_command(cluster_config))
            sandbox_executor = get_executor(
                cluster_config=cluster_config,
                container=cluster_config["containers"]["sandbox"],
                num_nodes=executors[0].nodes if cluster_config["executor"] == "slurm" else 1,
                tasks_per_node=1,
                gpus_per_node=0,
                partition=partition,
                time_min=time_min,
                mounts=None if keep_mounts_for_sandbox else [],
                dependencies=dependencies,
                job_name=task_name,
                log_dir=log_dir,
                log_prefix="sandbox",
                extra_package_dirs=extra_package_dirs,
                slurm_kwargs=slurm_kwargs,
                heterogeneous=heterogeneous,
                het_group=het_group,
                total_het_groups=total_het_groups,
                overlap=True,
                with_ray=with_ray,
            )
            executors.append(sandbox_executor)
            het_group_indices.append(het_group)
        het_group += 1
        LOG.info("Sandbox command: %s", commands[-1])

    if cluster_config["executor"] != "none":
        tunnel = get_tunnel(cluster_config)
        if reuse_code:
            reuse_code_exp = reuse_code_exp or REUSE_CODE_EXP.get(tunnel_hash(tunnel))
            if reuse_code_exp is not None:
                if isinstance(reuse_code_exp, str):
                    try:
                        reuse_code_exp = run.Experiment.from_id(reuse_code_exp)
                    except Exception:
                        LOG.debug(f"Failed to create experiment from id {reuse_code_exp}, trying to find it by title")
                        reuse_code_exp = run.Experiment.from_title(reuse_code_exp)

                LOG.info("Trying to reuse code from experiment %s", reuse_code_exp._title)
                reuse_key = get_packaging_job_key(reuse_code_exp._id, "nemo-run")
                if reuse_key in reuse_code_exp.tunnels[tunnel.key].packaging_jobs:
                    reuse_dir = reuse_code_exp.tunnels[tunnel.key].packaging_jobs[reuse_key].dst_path

                    for executor in executors:
                        executor.packager.symlink_from_remote_dir = reuse_dir
                    LOG.info(f"Successfully reused code from {reuse_key}")
                else:
                    LOG.warning("Relevant packaging job not found for experiment %s", reuse_code_exp._title)
        # if current is not reused, we are refreshing the cache as there is a reason to believe it's outdated
        else:
            REUSE_CODE_EXP.pop(tunnel_hash(tunnel), None)

    # no mounting here, so assuming /nemo_run/code can be replaced with the current dir
    if cluster_config["executor"] == "none":
        # replacing /nemo_run/code/nemo_skills with the installed location

        for idx in range(len(commands)):
            commands[idx] = commands[idx].replace(
                "/nemo_run/code/nemo_skills", str(get_registered_external_repo("nemo_skills").path)
            )
            commands[idx] = commands[idx].replace("/nemo_run/code", "./")

    if with_ray and cluster_config["executor"] == "slurm":
        metadata = {"use_with_ray_cluster": True}
    else:
        metadata = None

    if not task_dependencies:  # empty list
        task_dependencies = None

    if len(commands) == 1:
        # to keep sbatch script simpler, we don't wrap in a list in this case
        return exp.add(
            run.Script(inline=commands[0], metadata=metadata),
            executor=executors[0],
            name="nemo-run",
            dependencies=task_dependencies,
        )
    else:
        if heterogeneous:
            executors[0].het_group_indices = het_group_indices
        return exp.add(
            [
                run.Script(inline=command, metadata=(metadata if idx == 0 else None))
                for idx, command in enumerate(commands)
            ],
            executor=executors,
            name="nemo-run",
            dependencies=task_dependencies,
        )


def run_exp(exp, cluster_config, sequential=False, dry_run=False):
    """If sequential is not specified, using True locally and False otherwise.

    If it is specified, it will be used as is.
    """
    if dry_run:
        LOG.info("Dry run mode is enabled, not running the experiment.")
        return

    if "mounts" in cluster_config:
        # Can only check cluster mounts here, not those added to add_task
        mounts = get_mounts_from_config(cluster_config)
        mount_sources = [m.split(":")[0] for m in mounts]

        LOG.info("Checking mount paths: %s", mount_sources)
        exit_if_failure = os.environ.get("NEMO_SKILLS_DISABLE_MOUNT_CHECK", "False").lower() not in (
            "1",
            "true",
            "yes",
        )
        check_remote_mount_directories(mount_sources, cluster_config, exit_on_failure=exit_if_failure)

    if cluster_config["executor"] != "slurm":
        exp.run(detach=False, tail_logs=True, sequential=sequential)
    else:
        try:
            exp.run(detach=True, sequential=sequential)
        except RuntimeError as e:
            if "Your repo has uncommitted changes." in str(e):
                raise RuntimeError(
                    "You're running ns commands from a git repo - in this case we "
                    "always try to package it and upload to the cluster "
                    "(or store a copy in ~/.nemo_run if running locally).\n"
                    "If you don't need it to be uploaded, cd away from a git repo and rerun the command.\n"
                    "If you do want to upload the code, either commit the changes "
                    "or set NEMO_SKILLS_DISABLE_UNCOMMITTED_CHANGES_CHECK=1 "
                    "environment variable to skip the check (but not-committed code will not be packaged)."
                )
            else:
                raise

        # caching the experiment code for reuse
        tunnel = get_tunnel(cluster_config)
        cur_tunnel_hash = tunnel_hash(tunnel)
        if cur_tunnel_hash not in REUSE_CODE_EXP:
            REUSE_CODE_EXP[cur_tunnel_hash] = exp


def get_exp(expname, cluster_config, _reuse_exp=None):
    # Use existing experiment if provided, otherwise create a new one
    if _reuse_exp:
        return contextlib.nullcontext(_reuse_exp)
    # nemo-run redefines the handlers, so removing ours to avoid duplicate logs
    remove_handlers()
    if cluster_config["executor"] == "slurm":
        return run.Experiment(
            expname,
            skip_status_at_exit=True,
            serialize_metadata_for_scripts=False,
            threadpool_workers=cluster_config.get("num_workers", 4),
        )
    # hiding all nemo-run logs otherwise as they are not useful locally
    if cluster_config["executor"] == "local":
        return run.Experiment(expname, clean_mode=True)
    return run.Experiment(expname, clean_mode=True, log_level="WARN")


def get_nsight_cmd(profile_step_range):
    cmd = ""
    if profile_step_range is not None:
        cmd = (
            f'export LD_LIBRARY_PATH="/usr/local/cuda/lib64:/usr/local/cuda/lib:/usr/local/nvidia/lib64:/usr/local/nvidia/lib:/usr/lib/x86_64-linux-gnu" && '
            f"export NRL_NSYS_PROFILE_STEP_RANGE={profile_step_range} && "
            'export NRL_NSYS_WORKER_PATTERNS="*policy*,*vllm*" && '
        )
    return cmd<|MERGE_RESOLUTION|>--- conflicted
+++ resolved
@@ -259,25 +259,7 @@
                 f"$(scontrol show hostnames $SLURM_JOB_NODELIST_HET_GROUP_{group} | head -n1)"
             )
 
-<<<<<<< HEAD
-    if "timeouts" not in cluster_config:
-        timeout = "10000:00:00:00"
-    else:
-        timeout = cluster_config["timeouts"][partition]
-=======
-    if gpus_per_node is not None and gpus_per_node > 0:
-        partition = partition or cluster_config.get("partition")
-    else:
-        partition = partition or cluster_config.get("cpu_partition") or cluster_config.get("partition")
-        if partition == cluster_config.get("cpu_partition"):
-            # by default we use exclusive if no gpus are needed and use non-exclusive if gpus are required
-            # as cpu jobs almost always need more resources than automatically allocated by slurm
-            if slurm_kwargs is None:
-                slurm_kwargs = {}
-            slurm_kwargs["exclusive"] = True
-
     timeout = get_slurm_timeout_str(cluster_config, partition, with_save_delay=False)
->>>>>>> 3a3eba81
 
     additional_parameters = {"time_min": time_min} if time_min is not None else {}
     if cluster_config.get("mail_type") is not None:
