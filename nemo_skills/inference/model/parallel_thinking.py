--- conflicted
+++ resolved
@@ -54,11 +54,7 @@
     remove_thinking: bool = True  # Remove thinking tokens from the solution key
     thinking_begin: str = "<think>"
     thinking_end: str = "</think>"
-<<<<<<< HEAD
-    endpoint_type: EndpointType = EndpointType.chat
-=======
     endpoint_type: EndpointType = EndpointType.text
->>>>>>> d716d0e9
     tokenizer: str | None = None
     chat_template_kwargs: dict | None = None  # extra parameters to pass to the tokenizer's apply_chat_template method
     start_assistant_response_key: str | None = None  # whether to start assistant response with this key
