# Copyright (c) 2025, NVIDIA CORPORATION.  All rights reserved.
#
# Licensed under the Apache License, Version 2.0 (the "License");
# you may not use this file except in compliance with the License.
# You may obtain a copy of the License at
#
#     http://www.apache.org/licenses/LICENSE-2.0
#
# Unless required by applicable law or agreed to in writing, software
# distributed under the License is distributed on an "AS IS" BASIS,
# WITHOUT WARRANTIES OR CONDITIONS OF ANY KIND, either express or implied.
# See the License for the specific language governing permissions and
# limitations under the License.

import asyncio
import glob
import hashlib
import json
import logging
import os
import random
import re
from collections import defaultdict
from dataclasses import field
from typing import Dict, List, Optional, Union

from transformers import AutoTokenizer

from nemo_skills.prompt.utils import get_prompt, get_token_count
from nemo_skills.utils import get_logger_name, nested_dataclass, parse_reasoning

from .base import BaseModel, EndpointType

LOG = logging.getLogger(get_logger_name(__file__))


@nested_dataclass(kw_only=True)
class GenSelectSpecificConfig:
    prompt_config: str = "generic/genselect"
    regex: str = r"Judg[e]?ment: (\d+)"


@nested_dataclass(kw_only=True)
class GenSynthesisSpecificConfig:
    prompt_config: str = "generic/gensynthesis"
    regex: str = r"<NEW_SOLUTION>(.*?)</NEW_SOLUTION>"


@nested_dataclass(kw_only=True)
class ParallelThinkingConfig:
    temperature: float = 0.6
    tokens_to_generate: int | None = None

<<<<<<< HEAD
    parse_reasoning: bool = False
    end_reasoning_string: str = "</think>"
    endpoint_type: EndpointType = EndpointType.text
=======
    remove_thinking: bool = True  # Remove thinking tokens from the solution key
    thinking_begin: str = "<think>"
    thinking_end: str = "</think>"
    endpoint_type: EndpointType = EndpointType.chat
>>>>>>> d767e225
    tokenizer: str | None = None
    chat_template_kwargs: dict = field(default_factory=dict)
    start_assistant_response_key: str | None = None  # whether to start assistant response with this key

    # Count the number of tokens in the prompt
    count_prompt_tokens: bool = False

    # GenSelect vs GenSynthesis
    mode: str | None = None  # genselect or gensynthesis

    genselect: GenSelectSpecificConfig = field(default_factory=GenSelectSpecificConfig)
    gensynthesis: GenSynthesisSpecificConfig = field(default_factory=GenSynthesisSpecificConfig)

    # Solution related parameters
    solution_length_cap: int | None = 16384  # If specified, will filter out solutions that are longer than this length
    window_size: int = 8  # Number of solutions compared in a single request
    solution_key: str = "generation"  # Key used for identifying the solution content
    filter_incomplete_solutions: bool = True  # Filter out incomplete solutions

    # Parameters specifically for Offline GenSelect/GenSynthesis
    generation_dir: str | None = None  # Assumes output-rs[random_seed].jsonl files in this directory
    num_initial_solutions: int | None = None  # If specified, will only consider this many solutions


class ParallelThinkingTask:
    """
    Wrapper that generates/loads multiple solutions for a datapoint and uses GenSelect or GenSynthesis
    to choose the best one or synthesize a new solution.
    """

    def __init__(self, model: BaseModel, tokenizer: str | None, orig_prompt_filler, cfg: ParallelThinkingConfig):
        self.model = model
        self.orig_prompt_filler = orig_prompt_filler
        self.cfg = cfg

        self.tokenizer = tokenizer

        # Load GenSelect/GenSynthesis prompt
        if self.cfg.mode == "genselect":
            self.parallel_thinking_prompt = get_prompt(
                prompt_config=self.cfg.genselect.prompt_config, tokenizer=self.tokenizer
            )
        elif self.cfg.mode == "gensynthesis":
            self.parallel_thinking_prompt = get_prompt(
                prompt_config=self.cfg.gensynthesis.prompt_config, tokenizer=self.tokenizer
            )
        else:
            raise ValueError(f"Invalid parallel thinking mode: {self.cfg.mode}")

        if self.cfg.count_prompt_tokens:
            self.hf_tokenizer = AutoTokenizer.from_pretrained(self.tokenizer)
            if self.hf_tokenizer is None:
                raise ValueError("Tokenizer could not be initialized. Needed for counting prompt tokens.")

        # Initialize the solutions if input_dir is provided
        if self.cfg.generation_dir is not None:
            LOG.info("Loading solutions from %s", self.cfg.generation_dir)
            self.prompt_to_solutions_dict = self._load_solutions(self.cfg.generation_dir)
            LOG.info("Loaded solutions for %d prompts", len(self.prompt_to_solutions_dict))

        # TODO: These calculations will change for Parallel Thinking competition setting
        if self.cfg.generation_dir is not None:
            self.cfg.max_concurrent_requests = 1
        else:
            # We will be generating the solutions in parallel
            self.cfg.max_concurrent_requests = self.cfg.window_size

    @classmethod
    def hash_prompt(cls, prompt: Union[str, List[dict]]) -> str:
        """Hash any data structure - handles strings, lists, dicts, etc."""
        return hashlib.md5(json.dumps(prompt, sort_keys=True, default=str).encode()).hexdigest()

    async def generate_solutions(
        self,
        prompt: Union[str, List],
        local_random: random.Random,
        **solution_kwargs,
    ) -> Dict:
        """
        Generate multiple solutions for input to Parallel Thinking.
        """
        # Generate multiple solutions
        tasks = []
        for _ in range(self.cfg.window_size):
            # Generate solutions with different seeds for diversity
            cur_random_seed = local_random.getrandbits(32)
            # Create a copy to avoid mutation issues
            current_kwargs = solution_kwargs.copy()
            current_kwargs["random_seed"] = cur_random_seed

            task = self.model.generate_async(prompt=prompt, **current_kwargs)
            tasks.append(task)

        generation_results = await asyncio.gather(*tasks)
        solutions = []
        for generation_result in generation_results:
            if self.cfg.parse_reasoning:
                parse_reasoning(
                    generation_result,
                    generation_key=self.cfg.solution_key,
                    end_reasoning_string=self.cfg.end_reasoning_string,
                )

            if self.cfg.solution_length_cap is not None:
                if len(generation_result[self.cfg.solution_key]) > self.cfg.solution_length_cap:
                    LOG.debug(
                        f"Solution filtered out: length {len(generation_result[self.cfg.solution_key])} exceeds cap {self.cfg.solution_length_cap}"
                    )
                    continue

            solutions.append(
                {
                    self.cfg.solution_key: generation_result[self.cfg.solution_key],
                    "output_dict": generation_result,
                }
            )

        local_random.shuffle(solutions)
        return solutions

    def _load_solutions(self, input_dir: str) -> Dict[str, List[Dict]]:
        """Load the solutions from the input directory."""
        prompt_to_solutions_dict = defaultdict(list)
        solution_files = glob.glob(os.path.join(input_dir, "output-rs*.jsonl"))

        # If num_initial_solutions is specified, only load the first num_initial_solutions solutions
        if self.cfg.num_initial_solutions is not None:
            # Sort the solution files to ensure consistent ordering
            solution_files.sort()
            solution_files = solution_files[: self.cfg.num_initial_solutions]

        if not solution_files:
            raise ValueError(f"No solutions found in {input_dir}")

        for input_file in solution_files:
            with open(input_file, "r") as f:
                for line in f:
                    data_point = json.loads(line)
                    if self.cfg.parse_reasoning:
                        parse_reasoning(
                            data_point,
                            generation_key=self.cfg.solution_key,
                            end_reasoning_string=self.cfg.end_reasoning_string,
                        )

                    if self.cfg.solution_length_cap is not None:
                        if len(data_point[self.cfg.solution_key]) > self.cfg.solution_length_cap:
                            LOG.debug(
                                f"Solution filtered out: length {len(data_point[self.cfg.solution_key])} exceeds cap {self.cfg.solution_length_cap}"
                            )
                            continue

                    # TODO: Making an assumption that the prompt doesn't require all the data for few-shot prompting
                    # Hashing the prompt to get the key for the solutions
                    prompt = self.hash_prompt(self.orig_prompt_filler(data_point, data=None))
                    prompt_to_solutions_dict[prompt].append(
                        {
                            self.cfg.solution_key: data_point[self.cfg.solution_key],
                            "output_dict": data_point,
                        }
                    )

        return prompt_to_solutions_dict

    async def _get_multiple_solutions(
        self, prompt: Union[str, List], local_random: random.Random, **kwargs
    ) -> tuple[List[Dict], int]:
        """Return multiple solutions for the input prompt."""
        if self.cfg.generation_dir is not None:
            # Already have the solutions in the input directory
            # Hashing the prompt to get the key for the solutions
            solutions = self.prompt_to_solutions_dict[self.hash_prompt(prompt)]
            local_random.shuffle(solutions)
            # After shuffling, only take the first window_size solutions
            solutions = solutions[: self.cfg.window_size]
        else:
            # Generate the solutions first
            solutions = await self.generate_solutions(prompt, local_random, **kwargs)

<<<<<<< HEAD
=======
        # Filter out incomplete solutions if specified
        if self.cfg.filter_incomplete_solutions:
            # Remove unfinished solutions
            filtered_solutions = []
            for solution in solutions:
                # Check if thinking_begin is in the solution and thinking_end is not in the solution
                if (
                    self.cfg.thinking_begin in solution[self.cfg.solution_key]
                    and self.cfg.thinking_end not in solution[self.cfg.solution_key]
                ):
                    continue
                elif solution[self.cfg.solution_key] == "":
                    LOG.warning("Solution is empty, skipping")
                    continue
                else:
                    filtered_solutions.append(solution)

            if len(filtered_solutions) < len(solutions):
                LOG.info(f"Filtered out {len(solutions) - len(filtered_solutions)} incomplete solutions")

            solutions = filtered_solutions

>>>>>>> d767e225
        total_num_generated_tokens = 0
        for solution in solutions:
            total_num_generated_tokens += solution["output_dict"].get("num_generated_tokens", 0)

        return solutions, total_num_generated_tokens

    async def _generate_parallel_thinking_contraction(self, prompt: str, solutions: List[Dict], **kwargs) -> Dict:
        """Output which combines the solutions into a single solution/selection."""

        num_solutions = len(solutions)
        max_idx = num_solutions - 1

        formatted_solutions = []
        for i, solution in enumerate(solutions):
            formatted_solutions.append(f"Solution {i}: {solution[self.cfg.solution_key]}")
        solutions_text = "\n\n".join(formatted_solutions)

        parallel_thinking_input = {
            "problem": prompt,
            "solutions": solutions_text,
            "num_solutions": num_solutions,
            "max_idx": max_idx,
        }

        parallel_thinking_prompt = self.parallel_thinking_prompt.fill(
            parallel_thinking_input,
            start_assistant_response_key=self.cfg.start_assistant_response_key,
            chat_template_kwargs=self.cfg.chat_template_kwargs,
        )

        LOG.info(f"Parallel thinking prompt:\n\n{parallel_thinking_prompt}")

        output_dict = {}
        if self.cfg.count_prompt_tokens:
            num_input_tokens = get_token_count(tokenizer=self.hf_tokenizer, messages=parallel_thinking_prompt)
            output_dict["num_input_tokens"] = num_input_tokens

        for duplicate_key in ["temperature", "tokens_to_generate", "prompt", "endpoint_type"]:
            kwargs.pop(duplicate_key, None)

        LOG.info(f"kwargs: {kwargs}")
        kwargs["endpoint_type"] = self.cfg.endpoint_type

        output_dict.update(
            await self.model.generate_async(
                prompt=parallel_thinking_prompt,
                # Overriding the tokens_to_generate, temperature
                tokens_to_generate=self.cfg.tokens_to_generate,
                temperature=self.cfg.temperature,
                **kwargs,
            )
        )
        return output_dict

    def _extract_selected_solution(self, generation: str, max_idx: int) -> Optional[int]:
        """Extract the selected solutions index from the GenSelect generation."""
        solution_idx = None

        try:
            matches = re.findall(self.cfg.genselect.regex, generation)
            if matches:
                number = matches[-1]
                solution_idx = int(number)
                if solution_idx > max_idx:
                    return None

        except Exception:
            return None

        return solution_idx

    def _extract_synthesized_solution(self, generation: str) -> str:
        """Extract the synthesized solution from the GenSynthesis result."""
        matches = re.findall(self.cfg.gensynthesis.regex, generation, re.DOTALL)
        if matches:
            return matches[-1].strip()  # Remove any trailing newlines
        else:
            return None

    async def _run_genselect(
        self, prompt: str, solutions: List[Dict], local_random: random.Random, **kwargs
    ) -> tuple[int, Dict]:
        """Run GenSelect to choose the best solution."""

        max_idx = len(solutions) - 1
        genselect_result = await self._generate_parallel_thinking_contraction(
            prompt=prompt, solutions=solutions, **kwargs
        )

        # Extract the judgment from the GenSelect result
        sel_solution_idx = self._extract_selected_solution(genselect_result["generation"], max_idx)
        if sel_solution_idx is None:
            LOG.warning("GenSelect failed to produce valid solution index, falling back to random selection")
            sel_solution_idx = local_random.randint(0, max_idx)
            genselect_result["generation_successful"] = False
        else:
            genselect_result["generation_successful"] = True

        return {
            self.cfg.solution_key: solutions[sel_solution_idx][self.cfg.solution_key],
            "parallel_thinking_result": genselect_result,
        }

    async def _run_gensynthesis(
        self, prompt: str, solutions: List[Dict], local_random: random.Random, **kwargs
    ) -> Dict:
        """Run GenSynthesis to synthesize a new solution from a list of candidate solutions."""

        gensynthesis_result = await self._generate_parallel_thinking_contraction(
            prompt=prompt, solutions=solutions, **kwargs
        )

        # Extract the synthesized solution from the GenSynthesis result
        synthesized_solution = self._extract_synthesized_solution(gensynthesis_result["generation"])
        if synthesized_solution is None:
            LOG.warning("GenSynthesis failed to produce valid solution, falling back to random selection")
            synthesized_solution = local_random.choice(solutions)[self.cfg.solution_key]
            # Add the boolean flag to aid analysis and debugging
            gensynthesis_result["generation_successful"] = False
        else:
            gensynthesis_result["generation_successful"] = True

        return {
            self.cfg.solution_key: synthesized_solution,
            "parallel_thinking_result": gensynthesis_result,
        }

    async def generate_async(self, prompt: Union[str, List], **kwargs):
        """Generate a single solution using parallel thinking."""

        result = {}  # Result dictionary
        local_random = random.Random(kwargs.get("random_seed", 0))

        # Step 1: Get the multiple solutions
        solutions, total_num_generated_tokens = await self._get_multiple_solutions(prompt, local_random, **kwargs)
        result["total_solution_generated_tokens"] = total_num_generated_tokens

        if solutions is None or len(solutions) == 0:
            output_dict = {
                self.cfg.solution_key: "",
                "solution_list": [],
                f"{self.cfg.mode}_comparison": "",
                f"{self.cfg.mode}_num_generated_tokens": 0,
                f"{self.cfg.mode}_successful": False,
                "total_solution_generated_tokens": total_num_generated_tokens,
                "num_generated_tokens": total_num_generated_tokens,  # No additional tokens for genselect/gensynthesis
                "num_best_solution_generated_tokens": 0,
            }

            # Required by inference/generate.py
            output_dict["generation"] = ""
            if self.cfg.count_prompt_tokens:
                # The input doesn't make sense for such cases where there are no solutions
                output_dict["num_input_tokens"] = 0

            LOG.warning("No solutions found for the prompt, returning empty output")
            return output_dict

        # Step 2: Run GenSelect/GenSynthesis

        # If the prompt is a list, we need to get the first message's content
        prompt_str = prompt if isinstance(prompt, str) else prompt[0]["content"]
        assert isinstance(prompt_str, str), "Prompt must be a string"

        if self.cfg.mode == "genselect":
            output_dict = await self._run_genselect(prompt_str, solutions, local_random, **kwargs)
            parallel_thinking_result = output_dict["parallel_thinking_result"]
        else:
            # GenSynthesis
            output_dict = await self._run_gensynthesis(prompt_str, solutions, local_random)
            parallel_thinking_result = output_dict["parallel_thinking_result"]

        result[f"{self.cfg.mode}_comparison"] = parallel_thinking_result["generation"]
        result[f"{self.cfg.mode}_successful"] = parallel_thinking_result["generation_successful"]
        result[f"{self.cfg.mode}_num_generated_tokens"] = parallel_thinking_result.get("num_generated_tokens", 0)

        # Add the tokens for all the solutions and parallel thinking
        total_gen_tokens = result["total_solution_generated_tokens"] + result[f"{self.cfg.mode}_num_generated_tokens"]

        # TODO: Decide what count of generated tokens do we want to report - the total or the best solution?
        # Current implementation returns the total number of generated tokens
        result["num_generated_tokens"] = total_gen_tokens
        if self.cfg.count_prompt_tokens:
            result["num_input_tokens"] = parallel_thinking_result["num_input_tokens"]

        result[self.cfg.solution_key] = output_dict[self.cfg.solution_key]
        result["solution_list"] = [solution[self.cfg.solution_key] for solution in solutions]

        if self.cfg.solution_key != "generation":
            # Add the generation key to the result since it's required by inference/generate.py
            # We're just copying the solution key to the generation key to avoid errors
            result["generation"] = result[self.cfg.solution_key]

        return result<|MERGE_RESOLUTION|>--- conflicted
+++ resolved
@@ -51,16 +51,9 @@
     temperature: float = 0.6
     tokens_to_generate: int | None = None
 
-<<<<<<< HEAD
     parse_reasoning: bool = False
     end_reasoning_string: str = "</think>"
-    endpoint_type: EndpointType = EndpointType.text
-=======
-    remove_thinking: bool = True  # Remove thinking tokens from the solution key
-    thinking_begin: str = "<think>"
-    thinking_end: str = "</think>"
     endpoint_type: EndpointType = EndpointType.chat
->>>>>>> d767e225
     tokenizer: str | None = None
     chat_template_kwargs: dict = field(default_factory=dict)
     start_assistant_response_key: str | None = None  # whether to start assistant response with this key
@@ -240,20 +233,12 @@
             # Generate the solutions first
             solutions = await self.generate_solutions(prompt, local_random, **kwargs)
 
-<<<<<<< HEAD
-=======
         # Filter out incomplete solutions if specified
         if self.cfg.filter_incomplete_solutions:
             # Remove unfinished solutions
             filtered_solutions = []
             for solution in solutions:
-                # Check if thinking_begin is in the solution and thinking_end is not in the solution
-                if (
-                    self.cfg.thinking_begin in solution[self.cfg.solution_key]
-                    and self.cfg.thinking_end not in solution[self.cfg.solution_key]
-                ):
-                    continue
-                elif solution[self.cfg.solution_key] == "":
+                if solution[self.cfg.solution_key] == "":
                     LOG.warning("Solution is empty, skipping")
                     continue
                 else:
@@ -264,7 +249,6 @@
 
             solutions = filtered_solutions
 
->>>>>>> d767e225
         total_num_generated_tokens = 0
         for solution in solutions:
             total_num_generated_tokens += solution["output_dict"].get("num_generated_tokens", 0)
