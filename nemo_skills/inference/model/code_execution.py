# Copyright (c) 2024, NVIDIA CORPORATION.  All rights reserved.
#
# Licensed under the Apache License, Version 2.0 (the "License");
# you may not use this file except in compliance with the License.
# You may obtain a copy of the License at
#
#     http://www.apache.org/licenses/LICENSE-2.0
#
# Unless required by applicable law or agreed to in writing, software
# distributed under the License is distributed on an "AS IS" BASIS,
# WITHOUT WARRANTIES OR CONDITIONS OF ANY KIND, either express or implied.
# See the License for the specific language governing permissions and
# limitations under the License.


import copy
import logging
import time
import uuid
from collections.abc import Generator
from concurrent.futures import ThreadPoolExecutor
from dataclasses import field

from nemo_skills.code_execution import extract_code_to_execute, format_code_output
from nemo_skills.code_execution.sandbox import Sandbox
from nemo_skills.inference.model.utils import trim_after_stop_phrases
from nemo_skills.inference.model.base import BaseModel
from nemo_skills.utils import get_logger_name, nested_dataclass

from .base import BaseModel
from .utils import trim_after_stop_phrases

LOG = logging.getLogger(get_logger_name(__file__))


@nested_dataclass(kw_only=True)
class CodeExecutionConfig:
    max_code_output_characters: int = 1000
    code_execution_timeout: float = 10.0
    code_execution_language: str = 'python'  # could be python, lean4
    code_execution_headers: list[str] = field(default_factory=lambda: [])
    max_code_executions: int = 8
    sandbox_traceback_verbosity: str = 'plain'  # could be plain, context, verbose, or minimal
    add_remaining_code_executions: bool = False


class CodeExecutionWrapper:
    def __init__(self, model: BaseModel, sandbox: Sandbox, config: CodeExecutionConfig):
        self.model = model
        self.sandbox = sandbox
        self.config = config

        self.gen_id_to_params = {}
        self.gen_id_to_future = {}
        self.cancelled_gen_ids = set()  # Track cancelled generation IDs

        self.executor = ThreadPoolExecutor(max_workers=1024)  # is this too much?

        if hasattr(model, '_generate_single_async') and hasattr(model, 'cancel_generations'):
            self._can_cancel_generations = True
        else:
            self._can_cancel_generations = False

    def _is_generation_cancelled(self, gen_id):
        """Check if a generation has been requested to be cancelled."""
        return gen_id in self.cancelled_gen_ids

    def _generate_single(
        self,
        prompt: str | list,
        code_begin: str,
        code_end: str,
        code_output_begin: str,
        code_output_end: str,
        code_output_format: str,
        tokens_to_generate: int,
        temperature: float,
        top_p: float,
        top_k: int,
        min_p: float,
        repetition_penalty: float,
        random_seed: int,
        stop_phrases: list[str] | None = None,
        top_logprobs: int | None = None,
        gen_id: str = None,  # used for cancelling requests if supported
        timeout: int | None = None,
        max_code_executions: int | None = None,  # if not None, will override self.config.max_code_executions
        stream: bool = False,
        extra_body: dict = None,
    ):
        # Handle OpenAI-style dictionary prompts
        is_openai_format = not isinstance(prompt, str)
<<<<<<< HEAD
=======

>>>>>>> d2e971fe
        if top_logprobs is not None:  # TODO: add this
            raise NotImplementedError("top_logprobs is not supported yet.")

        if stream:
            return self._stream_single(
                prompt=prompt,
                code_begin=code_begin,
                code_end=code_end,
                code_output_begin=code_output_begin,
                code_output_end=code_output_end,
                code_output_format=code_output_format,
                tokens_to_generate=tokens_to_generate,
                temperature=temperature,
                top_p=top_p,
                top_k=top_k,
                min_p=min_p,
                repetition_penalty=repetition_penalty,
                random_seed=random_seed,
                stop_phrases=stop_phrases,
                timeout=timeout,
                max_code_executions=max_code_executions,
                extra_body=extra_body,
            )

        effective_max_code_executions = self.config.max_code_executions
        if max_code_executions is not None:
            effective_max_code_executions = max_code_executions

        # making a copy of prompts to not corrupt original data
        if is_openai_format:
            new_prompt = copy.deepcopy(prompt)
        else:
            new_prompt = copy.deepcopy(prompt)

        start_time = int(time.time())

        stop_phrases = stop_phrases or []

        request = {
            "prompt": new_prompt,
            "tokens_to_generate": tokens_to_generate,
            "temperature": temperature,
            "top_k": top_k,
            "top_p": top_p,
            "min_p": min_p,
            "random_seed": random_seed,
            "repetition_penalty": repetition_penalty,
            "stop_phrases": stop_phrases + [code_end],
            "timeout": timeout,
            "extra_body": extra_body,
        }
        session_id = None
        code_rounds_executed = 0
        total_num_generated_tokens = 0
        generation_time = 0
        code_execution_time = 0
        stopped_on_repetition = False
        # adding plus one to make sure there is always some completion after the last requested code block
        for generation_index in range(effective_max_code_executions + 1):

            generation_time_start = time.time()
            if timeout is not None:
                # updating timeout to account for the time already spent
                new_timeout = int(timeout - (time.time() - start_time))
                request["timeout"] = new_timeout
                if request['timeout'] <= 0:
                    break

            # Check if generation has been cancelled before proceeding
            if gen_id is not None and self._is_generation_cancelled(gen_id):
                break

            if self._can_cancel_generations:
                # Wait for generation to finish while periodically checking for cancellation
                # TODO: clean up the interface to always use public method, not just in this case
                request["prompts"] = [request.pop("prompt")]
                async_gen_id = self.model.generate_async(**request, remove_stop_phrases=False)[0]
                while True:
                    time.sleep(0.5)
                    # Check periodically if generation should be cancelled
                    if gen_id is not None and self._is_generation_cancelled(gen_id):
                        self.model.cancel_generations([async_gen_id])
                        break

                    output_dict = self.model.get_generations([async_gen_id])[0]
                    if output_dict['generation'] is not None:
                        break

                if gen_id is not None and self._is_generation_cancelled(gen_id):
                    break
                request["prompt"] = request.pop("prompts")[0]
            else:
                output_dict = self.model._generate_single(**request)

            output, num_generated_tokens = output_dict['generation'], output_dict.get('num_generated_tokens', 0)
            # no need to do anything with this as the code below should just exit, so that's only for logging
            stopped_on_repetition = output_dict.get('stopped_on_repetition', False)

            # openai don't show what stop word was triggered, so we assume that it was `code_end`
            # if there's an unfinished code block
            if is_openai_format and output_dict.get('finish_reason') == 'stop':
                if output.count(code_end) + 1 == output.count(code_begin):
                    output += code_end
            # Update the prompt based on format
            if is_openai_format:
                request['prompt'].append({'role': 'assistant', 'content': output})
                request['prompt'].append({'role': 'user', 'content': "continue"})
            else:
                request['prompt'] += output

            # if it's the extra iteration, we don't execute the code block and just finish

            if generation_index == effective_max_code_executions:
                break
            # adjusting requested tokens to account for what has been generated already
            request['tokens_to_generate'] -= num_generated_tokens
            total_num_generated_tokens += num_generated_tokens
            generation_time += int(time.time() - generation_time_start)
            # TODO: currently we don't account for tokens in the code output that we add to the prompt
            #       in most cases the output should be small though
            if request['tokens_to_generate'] <= 0:
                break
            # .rfind(code_end, 0, -1) searches for the second-to-last occurrence of code_end and checks
            # that the last code_begin is not closed to ensure that we are inside the code block
            if output.endswith(code_end) and output.rfind(code_begin) > output.rfind(code_end, 0, -1):
                code_execution_time_start, execution_dict = self.execute_generated_code(prompt, code_begin, code_end, output, session_id)
                remaining_code_executions = None
                if self.config.add_remaining_code_executions:
                    remaining_code_executions = effective_max_code_executions - generation_index - 1
                # adding code output to the prompt
                code_output = format_code_output(
                    execution_dict, code_output_begin, code_output_end, code_output_format, remaining_code_executions
                )
<<<<<<< HEAD
=======

>>>>>>> d2e971fe
                if is_openai_format:
                    request['prompt'][-2]['content'] += code_output
                else:
                    request['prompt'] += code_output
<<<<<<< HEAD
=======

>>>>>>> d2e971fe
                code_execution_time += int(time.time() - code_execution_time_start)
                code_rounds_executed += 1
            else:  # if no code was generated, we need to finish
                break

        # removing original prompt and returning the generation
        if is_openai_format:
            generation = "\n".join(msg['content'] for msg in request['prompt'] if msg['role'] == 'assistant')
        else:
<<<<<<< HEAD
            generation = request['prompt'][len(prompt):]
=======
            generation = request['prompt'][len(prompt) :]
>>>>>>> d2e971fe

        return {
            'generation': generation,
            'code_rounds_executed': code_rounds_executed,
            'num_generated_tokens': total_num_generated_tokens,
            'generation_time': generation_time,
            'code_execution_time': code_execution_time,
            'stopped_on_repetition': stopped_on_repetition,
        }

    def execute_generated_code(self, input_prompt, code_begin, code_end, output, session_id):
        code_execution_time_start = time.time()
        header = '\n'.join(self.config.code_execution_headers)
        code_block = extract_code_to_execute(output, code_begin, code_end)
        extracted_code = f'{header}{code_block}'
        execution_dict, session_id = self.sandbox.execute_code(
                    generated_code=extracted_code,
                    language=self.config.code_execution_language,
                    timeout=self.config.code_execution_timeout,
                    max_output_characters=self.config.max_code_output_characters,
                    session_id=session_id,
                    traceback_verbosity=self.config.sandbox_traceback_verbosity,
                )

        return code_execution_time_start, execution_dict

    # TODO: is there a way to reuse this with BaseModel?
    def generate_async(
        self,
        prompts: list[str | dict],
        code_begin: str | list[str],
        code_end: str | list[str],
        code_output_begin: str | list[str],
        code_output_end: str | list[str],
        code_output_format: str | list[str],
        tokens_to_generate: int | list[int] = 512,
        temperature: float | list[float] = 0.0,
        top_p: float | list[float] = 0.95,
        top_k: int | list[int] = 0,
        min_p: float | list[float] = 0.0,
        repetition_penalty: float | list[float] = 1.0,
        random_seed: int | list[int] = 0,
        stop_phrases: list[str] | list[list[str]] | None = None,
        remove_stop_phrases: bool = True,
        top_logprobs: int | list[int] | None = None,
        timeout: int | list[int] | None = None,
        max_code_executions: int | list[int] | None = None,
        stream: bool = False,
        extra_body: dict = None,
    ) -> list[dict]:
        """For any generation parameter you can specify a list of values that needs to match the number of prompts.

        Not every server supports that, so make sure to override this method directly if that's not the case.
        """
        # TODO: currently nemo server would get separate 1-batch requests, which is likely really inefficient
        #       but the alternative is to have a fully separate implementation, which is also not nice
        #       If we find ourselves needing to use nemo with code execution often, we should fix this
        if top_logprobs is not None:  # TODO: add this
            raise NotImplementedError("top_logprobs is not supported yet.")
        kwargs = {
            'code_begin': code_begin,
            'code_end': code_end,
            'code_output_begin': code_output_begin,
            'code_output_end': code_output_end,
            'code_output_format': code_output_format,
            'tokens_to_generate': tokens_to_generate,
            'temperature': temperature,
            'top_p': top_p,
            'top_k': top_k,
            'min_p': min_p,
            'repetition_penalty': repetition_penalty,
            'random_seed': random_seed,
            'stop_phrases': stop_phrases,
            "timeout": timeout,
            "max_code_executions": max_code_executions,
            "stream": stream,
            "extra_body": extra_body,
        }
        for key, value in kwargs.items():
            is_list = False
            if key == 'stop_phrases' and (value and isinstance(value[0], list)):
                is_list = True
            if key != 'stop_phrases' and isinstance(value, list):
                is_list = True
            if is_list and len(value) != len(prompts):
                raise ValueError(f"Length of {key} should match the number of prompts.")
            if not is_list:
                kwargs[key] = [value for _ in range(len(prompts))]

        gen_ids = []
        for request_idx in range(len(prompts)):
            request = {key: value[request_idx] for key, value in kwargs.items()}
            request['prompt'] = prompts[request_idx]
            self.model.preprocess_request(request)
            gen_id = str(uuid.uuid4())
            # Pass the gen_id to _generate_single
            future = self.executor.submit(self._generate_single, gen_id=gen_id, **request)
            self.gen_id_to_future[gen_id] = future
            self.gen_id_to_params[gen_id] = (request['stop_phrases'], remove_stop_phrases)
            gen_ids.append(gen_id)

        return gen_ids

    def cancel_generations(self, generation_ids: list[str]) -> list[str]:
        if not self._can_cancel_generations:
            raise NotImplementedError("This model does not support cancelling generations.")

        statuses = []
        for generation_id in generation_ids:
            if generation_id not in self.gen_id_to_future:
                raise ValueError(f"Generation id {generation_id} not found.")

            # Mark this generation as cancelled - it will be actually cancelled in the generate_single loop
            self.cancelled_gen_ids.add(generation_id)
            statuses.append("canceled")

            # TODO: more checks?

        return statuses

    def get_generations(
        self,
        generation_ids: list[str],
    ) -> list[dict]:

        generations = []
        for generation_id in generation_ids:
            if generation_id not in self.gen_id_to_future:
                raise ValueError(f"Generation id {generation_id} not found.")

            stop_phrases, remove_stop_phrases = self.gen_id_to_params[generation_id]
            future = self.gen_id_to_future[generation_id]
            if not future.done():
                output = {
                    'generation': None,
                    'code_rounds_executed': None,
                    'num_generated_tokens': None,
                    'generation_time': None,
                    'code_execution_time': None,
                    'stopped_on_repetition': None,
                }
            else:
                output = future.result()
                del self.gen_id_to_future[generation_id]
                del self.gen_id_to_params[generation_id]

            if remove_stop_phrases:
                if isinstance(output, dict) and output['generation'] is not None:
                    output['generation'] = trim_after_stop_phrases(output['generation'], stop_phrases)

            generations.append(output)

        return generations

    def generate(
        self,
        prompts: list[str | dict],
        code_begin: str | list[str],
        code_end: str | list[str],
        code_output_begin: str | list[str],
        code_output_end: str | list[str],
        code_output_format: str | list[str],
        tokens_to_generate: int | list[int] = 512,
        temperature: float | list[float] = 0.0,
        top_p: float | list[float] = 0.95,
        top_k: int | list[int] = 0,
        min_p: float | list[float] = 0.0,
        repetition_penalty: float | list[float] = 1.0,
        random_seed: int | list[int] = 0,
        stop_phrases: list[str] | list[list[str]] | None = None,
        remove_stop_phrases: bool = True,
        timeout: int | list[int] | None = None,
        max_code_executions: int | list[int] | None = None,
        stream: bool = False,
        extra_body: dict = None,
    ) -> list[dict]:
        """For any generation parameter you can specify a list of values that needs to match the number of prompts.

        Not every server supports that, so make sure to override this method directly if that's not the case.
        """
        generation_ids = self.generate_async(
            prompts=prompts,
            code_begin=code_begin,
            code_end=code_end,
            code_output_begin=code_output_begin,
            code_output_end=code_output_end,
            code_output_format=code_output_format,
            tokens_to_generate=tokens_to_generate,
            temperature=temperature,
            top_p=top_p,
            top_k=top_k,
            min_p=min_p,
            repetition_penalty=repetition_penalty,
            random_seed=random_seed,
            stop_phrases=stop_phrases,
            remove_stop_phrases=remove_stop_phrases,
            timeout=timeout,
            max_code_executions=max_code_executions,
            stream=stream,
            extra_body=extra_body,
        )
        all_generations = [None] * len(prompts)
        while True:
            remaining_ids = [generation_id for generation_id in generation_ids if generation_id is not None]
            if len(remaining_ids) == 0:
                break
            remaining_positions = [
                idx for idx, generation_id in enumerate(generation_ids) if generation_id is not None
            ]
            generations = self.get_generations(remaining_ids)
            for gen_pos, gen_dict in zip(remaining_positions, generations):
                if isinstance(gen_dict, Generator) or gen_dict['generation'] is not None:  # will be None until done
                    generation_ids[gen_pos] = None
                    all_generations[gen_pos] = gen_dict

            time.sleep(1)

        return all_generations

    def _stream_single(
        self,
        prompt: str,
        code_begin: str,
        code_end: str,
        code_output_begin: str,
        code_output_end: str,
        code_output_format: str,
        tokens_to_generate: int = 512,
        temperature: float = 0.0,
        top_p: float = 0.95,
        top_k: int = 0,
        min_p: float = 0.0,
        repetition_penalty: float = 1.0,
        random_seed: int = 0,
        stop_phrases: list[str] | None = None,
        timeout: int | None = None,
        max_code_executions: int | None = None,
        extra_body: dict = None,
    ):
        """
        Helper method, that implements streaming generation.
        """
        # Handle OpenAI-style dictionary prompts
        is_openai_format = not isinstance(prompt, str)

        effective_max_code_executions = self.config.max_code_executions
        if max_code_executions is not None:
            effective_max_code_executions = max_code_executions

        stop_phrases = stop_phrases or []

        request = {
            'temperature': temperature,
            'top_p': top_p,
            'top_k': top_k,
            'min_p': min_p,
            'repetition_penalty': repetition_penalty,
            'random_seed': random_seed,
            'stop_phrases': stop_phrases + [code_end],
            'timeout': timeout,
            'tokens_to_generate': tokens_to_generate,
            'stream': True,
            'extra_body': extra_body,
        }

        current_full_prompt = copy.deepcopy(prompt)
        session_id = None  # For sandbox state continuity
        for generation_index in range(effective_max_code_executions + 1):
            model_token_iterator = self.model._generate_single(prompt=current_full_prompt, **request)

            current_output_segment = ""
            num_generated_tokens = 0
            for chunk in model_token_iterator:
                yield chunk
                current_output_segment += chunk['generation']
                num_generated_tokens += 1

            request['tokens_to_generate'] -= num_generated_tokens
            if request['tokens_to_generate'] <= 0:
                break
            if not current_output_segment:
                break

            # openai don't show what stop word was triggered, so we assume that it was `code_end`
            # if there's an unfinished code block
            if is_openai_format and chunk.get('finish_reason') == 'stop':
                if current_output_segment.count(code_end) + 1 == current_output_segment.count(code_begin):
                    current_output_segment += code_end

            # Update the prompt based on format
            if is_openai_format:
                current_full_prompt.append({'role': 'assistant', 'content': current_output_segment})
                current_full_prompt.append({'role': 'user', 'content': "continue"})
            else:
                current_full_prompt += current_output_segment

            if generation_index == effective_max_code_executions:
                # This was the last iteration, intended for final text generation after all code executions.
                break

            if current_output_segment.endswith(code_end) and current_output_segment.rfind(
                code_begin
            ) > current_output_segment.rfind(code_end, 0, -1):
                execution_dict, session_id = self.sandbox.execute_code(
                    generated_code=extract_code_to_execute(current_output_segment, code_begin, code_end),
                    language=self.config.code_execution_language,
                    timeout=self.config.code_execution_timeout,
                    max_output_characters=self.config.max_code_output_characters,
                    session_id=session_id,
                    traceback_verbosity=self.config.sandbox_traceback_verbosity,
                )

                remaining_code_executions = None
                if self.config.add_remaining_code_executions:
                    remaining_code_executions = effective_max_code_executions - generation_index - 1

                formatted_code_output = format_code_output(
                    execution_dict, code_output_begin, code_output_end, code_output_format, remaining_code_executions
                )

                yield {'generation': formatted_code_output}  # Yield the entire formatted code output as one chunk

                # Append executed code's output to the prompt
                if is_openai_format:
                    current_full_prompt[-2]['content'] += formatted_code_output
                else:
                    current_full_prompt += formatted_code_output
            else:
                break<|MERGE_RESOLUTION|>--- conflicted
+++ resolved
@@ -90,10 +90,7 @@
     ):
         # Handle OpenAI-style dictionary prompts
         is_openai_format = not isinstance(prompt, str)
-<<<<<<< HEAD
-=======
-
->>>>>>> d2e971fe
+
         if top_logprobs is not None:  # TODO: add this
             raise NotImplementedError("top_logprobs is not supported yet.")
 
@@ -227,18 +224,12 @@
                 code_output = format_code_output(
                     execution_dict, code_output_begin, code_output_end, code_output_format, remaining_code_executions
                 )
-<<<<<<< HEAD
-=======
-
->>>>>>> d2e971fe
+
                 if is_openai_format:
                     request['prompt'][-2]['content'] += code_output
                 else:
                     request['prompt'] += code_output
-<<<<<<< HEAD
-=======
-
->>>>>>> d2e971fe
+
                 code_execution_time += int(time.time() - code_execution_time_start)
                 code_rounds_executed += 1
             else:  # if no code was generated, we need to finish
@@ -248,11 +239,8 @@
         if is_openai_format:
             generation = "\n".join(msg['content'] for msg in request['prompt'] if msg['role'] == 'assistant')
         else:
-<<<<<<< HEAD
             generation = request['prompt'][len(prompt):]
-=======
-            generation = request['prompt'][len(prompt) :]
->>>>>>> d2e971fe
+
 
         return {
             'generation': generation,
