# Copyright (c) 2025, NVIDIA CORPORATION.  All rights reserved.
#
# Licensed under the Apache License, Version 2.0 (the "License");
# you may not use this file except in compliance with the License.
# You may obtain a copy of the License at
#
#     http://www.apache.org/licenses/LICENSE-2.0
#
# Unless required by applicable law or agreed to in writing, software
# distributed under the License is distributed on an "AS IS" BASIS,
# WITHOUT WARRANTIES OR CONDITIONS OF ANY KIND, either express or implied.
# See the License for the specific language governing permissions and
# limitations under the License.

import abc
import logging
import os
import time
import uuid
from collections.abc import Generator
from concurrent.futures import ThreadPoolExecutor
from typing import Dict, Any, Union, Optional
import threading

import httpx
import openai
import requests
from openai import DefaultHttpxClient, Stream

from nemo_skills.utils import get_logger_name

from .utils import trim_after_stop_phrases

LOG = logging.getLogger(get_logger_name(__file__))


class BaseModel(abc.ABC):
    """Base model class for handling requests to the inference server.

    Args:
        host: Optional[str] = '127.0.0.1' - Host of the inference server.
        port: Optional[str] = '5000' - Port of the inference server.
            Only required if handle_code_execution is True.
        ssh_server: Optional[str] = None - SSH server for tunneling requests.
            Useful if server is running on slurm cluster to which there is an ssh access
            Can also be specified through NEMO_SKILLS_SSH_SERVER env var.
        ssh_key_path: Optional[str] = None - Path to the ssh key for tunneling.
            Can also be specified through NEMO_SKILLS_SSH_KEY_PATH env var.
    """

    def __init__(
        self,
        host: str = '127.0.0.1',
        port: str = '5000',
        ssh_server: str | None = None,
        ssh_key_path: str | None = None,
    ):
        self.server_host = host
        self.server_port = port
        self.ssh_server = ssh_server
        self.ssh_key_path = ssh_key_path
        if ssh_server is None:
            self.ssh_server = os.getenv("NEMO_SKILLS_SSH_SERVER")
        if ssh_key_path is None:
            self.ssh_key_path = os.getenv("NEMO_SKILLS_SSH_KEY_PATH")

        if self.ssh_server and self.ssh_key_path:
            import sshtunnel_requests

            self.requests_lib = sshtunnel_requests.from_url(f"ssh://{self.ssh_server}:22", self.ssh_key_path)
        else:
            # TODO: switch to httpx
            session = requests.Session()
            adapter = requests.adapters.HTTPAdapter(pool_maxsize=1500, pool_connections=1500, max_retries=3)
            session.mount('http://', adapter)
            session.mount('https://', adapter)
            self.requests_lib = session

        self.gen_id_to_params = {}
        self.gen_id_to_future = {}

        self.executor = ThreadPoolExecutor(max_workers=1024)  # is this too much?

    @abc.abstractmethod
    def _generate_single(
        self,
        prompt: str | list,
        tokens_to_generate: int | list[int],
        temperature: float | list[float],
        top_p: float | list[float],
        top_k: int | list[int],
        min_p: float | list[float],
        repetition_penalty: float | list[float],
        random_seed: int | list[int],
        stop_phrases: list[str] | list[list[str]] | None,
        top_logprobs: int | None = None,
        timeout: int | None = None,
        stream: bool = False,
        reasoning_effort: str | list[int] | None = None,
    ) -> dict:
        """If the engine supports inflight-batching of requests, you only need to define this method.

        We will call it in threads on the list of prompts.
        """
        pass

    def preprocess_request(self, request: dict):
        """Just a small utility to pre-process some of the parameters of request."""
        # temperature of 0 means greedy, but it's not always supported by the server
        # so setting explicit greedy parameters instead
        if request["temperature"] == 0:
            request["temperature"] = 1.0
            request["top_k"] = 1
            request["top_p"] = 1.0

    def generate_async(
        self,
        prompts: list[str | list],
        tokens_to_generate: int | list[int] = 2048,
        temperature: float | list[float] = 0.0,
        top_p: float | list[float] = 0.95,
        top_k: int | list[int] = 0,
        min_p: float | list[float] = 0.0,
        repetition_penalty: float | list[float] = 1.0,
        random_seed: int | list[int] = 0,
        stop_phrases: list[str] | list[list[str]] | None = None,
        top_logprobs: int | list[int] | None = None,
        timeout: int | list[int] | None = None,
        remove_stop_phrases: bool = True,
        stream: bool = False,
        reasoning_effort: str | list[int] | None = None,
        tools: list[dict] | None = None,
    ) -> list[dict]:
        """Returns a list of generation ids that can be later queried with get_generation calls."""
        kwargs = {
            'tokens_to_generate': tokens_to_generate,
            'temperature': temperature,
            'top_p': top_p,
            'top_k': top_k,
            'min_p': min_p,
            'repetition_penalty': repetition_penalty,
            'random_seed': random_seed,
            'stop_phrases': stop_phrases,
            'top_logprobs': top_logprobs,
            'timeout': timeout,
            'stream': stream,
            'reasoning_effort': reasoning_effort,
        }
        if tools is not None:
            kwargs['tools'] = tools
            
        for key, value in kwargs.items():
            is_list = False
            if key == 'stop_phrases' and (value and isinstance(value[0], list)):
                is_list = True
            if key != 'stop_phrases' and isinstance(value, list):
                is_list = True
            if is_list and len(value) != len(prompts):
                raise ValueError(f"Length of {key} should match the number of prompts.")
            if not is_list:
                kwargs[key] = [value for _ in range(len(prompts))]

        gen_ids = []
        for request_idx in range(len(prompts)):
            # Prepare request
            request = {key: value[request_idx] for key, value in kwargs.items()}
            request['prompt'] = prompts[request_idx]
            self.preprocess_request(request)

            # Generate a unique generation ID
            gen_id = str(uuid.uuid4())
            gen_ids.append(gen_id)

            # Update global dictionaries tracking the progress of generations
            self.gen_id_to_future[gen_id] = self.executor.submit(self._generate_single, **request)
            self.gen_id_to_params[gen_id] = (kwargs["stop_phrases"][request_idx], remove_stop_phrases)

        return gen_ids

    def get_generations(self, generation_ids: list[str]) -> list[dict]:
        generations = []
        for generation_id in generation_ids:
            if generation_id not in self.gen_id_to_future:
                raise ValueError(f"Generation id {generation_id} not found.")

            stop_phrases, remove_stop_phrases = self.gen_id_to_params[generation_id]
            future = self.gen_id_to_future[generation_id]
            if not future.done():
                output = {'generation': None}
            else:
                output = future.result()
                del self.gen_id_to_future[generation_id]
                del self.gen_id_to_params[generation_id]

            if remove_stop_phrases:
                if isinstance(output, dict) and output['generation'] is not None:
                    output['generation'] = trim_after_stop_phrases(output['generation'], stop_phrases)

            generations.append(output)

        return generations

    def generate(
        self,
        prompts: list[str | list],
        tokens_to_generate: int | list[int] = 2048,
        temperature: float | list[float] = 0.0,
        top_p: float | list[float] = 0.95,
        top_k: int | list[int] = 0,
        min_p: float | list[float] = 0.0,
        repetition_penalty: float | list[float] = 1.0,
        random_seed: int | list[int] = 0,
        stop_phrases: list[str] | list[list[str]] | None = None,
        top_logprobs: int | list[int] | None = None,
        timeout: int | list[int] | None = None,
        remove_stop_phrases: bool = True,
        stream: bool = False,
        reasoning_effort: str | list[int] | None = None,
        tools: list[dict] | None = None,
    ) -> list[dict]:
        """For any generation parameter you can specify a list of values that needs to match the number of prompts.

        Not every server supports that, so make sure to override this method directly if that's not the case.
        """
        generation_ids = self.generate_async(
            prompts=prompts,
            tokens_to_generate=tokens_to_generate,
            temperature=temperature,
            top_p=top_p,
            top_k=top_k,
            min_p=min_p,
            repetition_penalty=repetition_penalty,
            random_seed=random_seed,
            stop_phrases=stop_phrases,
            top_logprobs=top_logprobs,
            remove_stop_phrases=remove_stop_phrases,
            stream=stream,
            reasoning_effort=reasoning_effort,
            tools=tools,
        )
        all_generations = [None] * len(prompts)
        while True:
            remaining_ids = [generation_id for generation_id in generation_ids if generation_id is not None]
            if len(remaining_ids) == 0:
                break
            remaining_positions = [
                idx for idx, generation_id in enumerate(generation_ids) if generation_id is not None
            ]
            generations = self.get_generations(remaining_ids)
            for gen_pos, gen_dict in zip(remaining_positions, generations):
                if isinstance(gen_dict, Generator) or gen_dict['generation'] is not None:  # will be None until done
                    generation_ids[gen_pos] = None
                    all_generations[gen_pos] = gen_dict
                    # trtllm always return these fields so we need to remove them if not requested
                    if isinstance(gen_dict, dict) and top_logprobs is None:
                        gen_dict.pop('tokens', None)
                        gen_dict.pop('logprobs', None)

            time.sleep(1)

        return all_generations


class OpenAIAPIModel(BaseModel):
    """
    Base class for models using an OpenAI-compatible API.
    Handles client setup, SSH tunneling, and a unified generation flow with generation tracking.
    """

    def __init__(
        self,
        model: str | None = None,
        api_key: str = "EMPTY",
        base_url: str | None = None,
        max_retries: int = 3,
        initial_retry_delay: float = 2.0,
        use_v1_endpoint: bool = True,
        **kwargs,
    ):
        super().__init__(**kwargs)
        self.max_retries = max_retries
        self.initial_retry_delay = initial_retry_delay
        
        # Track active generations with thread-safe operations
        self.active_generations: Dict[str, Dict[str, Any]] = {}
        self._generations_lock = threading.Lock()

        self._tunnel = None
        if self.ssh_server and self.ssh_key_path:
            import sshtunnel

            if '@' in self.ssh_server:
                ssh_username, ssh_server = self.ssh_server.split('@')
            else:
                ssh_server = self.ssh_server
                ssh_username = None

            self._tunnel = sshtunnel.SSHTunnelForwarder(
                (ssh_server, 22),
                ssh_username=ssh_username,
                ssh_pkey=self.ssh_key_path,
                remote_bind_address=(self.server_host, int(self.server_port)),
            )
            self._tunnel.start()
            self.server_host = '127.0.0.1'
            self.server_port = str(self._tunnel.local_bind_port)

        if base_url is None:
            v1_suffix = "/v1" if use_v1_endpoint else ""
            base_url = f"http://{self.server_host}:{self.server_port}{v1_suffix}"

        http_client = DefaultHttpxClient(
            limits=httpx.Limits(max_keepalive_connections=1500, max_connections=1500),
            transport=httpx.HTTPTransport(retries=3),
        )

        self.client = openai.OpenAI(
            api_key=api_key,
            base_url=base_url,
            timeout=None,
            http_client=http_client,
        )
        self.model = model or self.get_model_name_from_server()

    def __del__(self):
        if self._tunnel:
            self._tunnel.stop()
        # Clean up any remaining active generations
        self.cancel_all_generations()

    def get_model_name_from_server(self):
        model_list = self.client.models.list()
        if not model_list.data:
            raise ValueError("No models available on the server.")
        return model_list.data[0].id

    def _register_generation(self, gen_id: str, response: Any) -> None:
        """Register a new generation with the tracker."""
        with self._generations_lock:
            self.active_generations[gen_id] = {
                'response': response,
                'created_at': time.time()
            }

    def _unregister_generation(self, gen_id: str) -> Optional[Dict[str, Any]]:
        """Remove a generation from the tracker and return its info."""
        with self._generations_lock:
            return self.active_generations.pop(gen_id, None)

    def cancel_generation(self, gen_id: str) -> bool:
        """
        Cancel a specific generation by ID.
        Returns True if the generation was found and cancelled, False otherwise.
        """
        generation_info = self._unregister_generation(gen_id)
        if generation_info is None:
            return False

        generation_info['response'].close() 
        return True

    def cancel_all_generations(self) -> int:
        """
        Cancel all active generations.
        Returns the number of generations that were cancelled.
        """
        with self._generations_lock:
            generation_ids = list(self.active_generations.keys())
        
        cancelled_count = 0
        for gen_id in generation_ids:
            if self.cancel_generation(gen_id):
                cancelled_count += 1
        
        return cancelled_count

    def get_active_generation_count(self) -> int:
        """Return the number of currently active generations."""
        with self._generations_lock:
            return len(self.active_generations)

    def get_active_generation_ids(self) -> list[str]:
        """Return a list of all active generation IDs."""
        with self._generations_lock:
            return list(self.active_generations.keys())

    def _make_api_call(self, api_func, params, gen_id: str):
        retry_count = 0
        retry_delay = self.initial_retry_delay
        while True:
            try:
                response = api_func(**params)
                # Register the generation after successful API call, only for streaming responses
                is_streaming = params.get('stream', False)
                if is_streaming:
                    self._register_generation(gen_id, response)
                return response
            except openai.RateLimitError as e:
                retry_count += 1
                if retry_count > self.max_retries:
                    LOG.error("Rate limit exceeded maximum retry attempts (%d). Giving up.", self.max_retries)
                    raise
                retry_after = getattr(e, 'retry_after', None)
                wait_time = float(retry_after) if retry_after is not None else retry_delay
                LOG.warning(
                    "Rate limit exceeded. Retrying in %.2f seconds... (Attempt %d/%d)",
                    wait_time,
                    retry_count,
                    self.max_retries,
                )
                time.sleep(wait_time)
                if retry_after is None:
                    retry_delay *= 2  # Exponential backoff if no header is provided
            except Exception as e:
                LOG.error("Unexpected error during API call: %s", str(e))
                raise

    @abc.abstractmethod
    def _build_chat_request_params(self, **kwargs) -> dict:
        pass

    @abc.abstractmethod
    def _build_completion_request_params(self, **kwargs) -> dict:
        pass

    def _generate_single(
        self,
        prompt: str | list,
        stream: bool = False,
        generation_id: Optional[str] = None,
        **kwargs,
    ) -> Union[dict, Stream, tuple[str, Union[dict, Stream]]]:
        """
        Generate a single response with optional generation tracking.
        
        Args:
            prompt: The input prompt (string or list of messages)
            stream: Whether to stream the response
            generation_id: Optional generation ID. If None, one will be generated.
            **kwargs: Additional parameters for the API call
            
        Returns:
            If generation_id is provided in kwargs, returns (gen_id, response)
            Otherwise returns just the response for backward compatibility
        """
        # Generate a unique ID for this generation
        gen_id = generation_id or str(uuid.uuid4())
        return_gen_id = generation_id is not None or kwargs.get('return_generation_id', False)
        
        try:
            if isinstance(prompt, list):
                request_params = self._build_chat_request_params(messages=prompt, stream=stream, **kwargs)
                response = self._make_api_call(self.client.chat.completions.create, request_params, gen_id)
                if stream:
                    result = self._stream_chat_chunks(response, gen_id)
                else:
                    result = self._parse_chat_completion_response(response)

            elif isinstance(prompt, str):
                request_params = self._build_completion_request_params(prompt=prompt, stream=stream, **kwargs)
                response = self._make_api_call(self.client.completions.create, request_params, gen_id)
                if stream:
                    result = self._stream_completion_chunks(response, gen_id)
                else:
                    result = self._parse_completion_response(response)
            else:
                raise TypeError(f"Unsupported prompt type: {type(prompt)}")
            
            if return_gen_id:
                return gen_id, result
            else:
                return result
                
        except Exception as e:
            # Make sure to unregister the generation if an error occurs
            self._unregister_generation(gen_id)
            raise

    def _parse_completion_response(self, response: "openai.types.Completion") -> dict:
        choice = response.choices[0]
        output = choice.text
        if output is None:
            output = ""

        # In some cases, the stop reason is not included in the text, so we add it back
        if choice.finish_reason == "stop":
            if hasattr(choice, "stop_reason") and isinstance(choice.stop_reason, str):
                output += choice.stop_reason
            # sglang has a little different api here
            if hasattr(choice, "matched_stop") and isinstance(choice.matched_stop, str):
                output += choice.matched_stop

        result = {'generation': output, 'num_generated_tokens': response.usage.completion_tokens}
        if choice.logprobs:
            result['logprobs'] = choice.logprobs.token_logprobs
            result['tokens'] = choice.logprobs.tokens
            result['top_logprobs'] = choice.logprobs.top_logprobs
        if choice.finish_reason:
            result["finish_reason"] = choice.finish_reason
        return result

    def _parse_chat_completion_response(self, response) -> dict:
        choice = response.choices[0]
        output = choice.message.content
<<<<<<< HEAD
        result = {'generation': output, 'message': choice.message, 'num_generated_tokens': response.usage.completion_tokens}
        
        if choice.message.tool_calls:
            result['tool_calls'] = choice.message.tool_calls
            
=======
        if output is None:
            output = ""
        result = {'generation': output, 'num_generated_tokens': response.usage.completion_tokens}
>>>>>>> cd302b1d
        if choice.logprobs and choice.logprobs.content:
            result['logprobs'] = [tok.logprob for tok in choice.logprobs.content]
            result['tokens'] = [tok.token for tok in choice.logprobs.content]
            result['top_logprobs'] = []
            for token_logprob in choice.logprobs.content:
                logprob = {entry.token: entry.logprob for entry in token_logprob.top_logprobs}
                if token_logprob.token not in logprob:
                    logprob[token_logprob.token] = token_logprob.logprob
                result['top_logprobs'].append(logprob)
        if choice.finish_reason:
            result["finish_reason"] = choice.finish_reason
        return result

    def _stream_completion_chunks(self, response, gen_id: str):
        """Stream completion chunks and automatically unregister when done."""
        try:
            emitted_so_far = []
            for chunk in response:
                cur_delta = chunk.choices[0].text
                emitted_so_far += [cur_delta]
                if cur_delta:
                    yield {"generation": cur_delta}
                # vllm variant
                stop_reason = getattr(chunk.choices[0], "stop_reason", None)
                # sglang variant
                matched_stop = getattr(chunk.choices[0], "matched_stop", None)
                # vllm variant - emit stop_reason as is and finish
                if stop_reason and isinstance(stop_reason, str):
                    yield {"generation": stop_reason}
                # sglang variant - emit only not-yet-sent part of matched_stop
                if matched_stop and isinstance(matched_stop, str):
                    remaining = matched_stop
                    # find the longest prefix of matched_stop that is already at
                    # the end of what we've emitted.
                    emitted_str = "".join(emitted_so_far)
                    max_len = min(len(emitted_str), len(matched_stop))
                    for i in range(max_len, 0, -1):
                        if emitted_str.endswith(matched_stop[:i]):
                            remaining = matched_stop[i:]
                            break
                    if remaining:
                        yield {"generation": remaining}
        finally:
            # Always unregister the generation when streaming is complete
            self._unregister_generation(gen_id)

    def _stream_chat_chunks(self, response, gen_id: str):
        """Stream chat chunks and automatically unregister when done."""
        try:
            for chunk in response:
                if hasattr(chunk.choices[0], "delta"):
                    cur_delta = chunk.choices[0].delta.content
                else:
                    cur_delta = chunk.choices[0].text

                finish_reason = getattr(chunk.choices[0], "finish_reason", None)
                result = {"generation": cur_delta}
                if finish_reason:
                    result["finish_reason"] = finish_reason
                    if not cur_delta:
                        result["generation"] = ""

                yield result
        finally:
            # Always unregister the generation when streaming is complete
            self._unregister_generation(gen_id)


class BaseRewardModel(abc.ABC):
    """Base model class for handling requests to the reward model inference server.

    Args:
        model_type: Reward model type
        host: Optional[str] = '127.0.0.1' - Host of the inference server.
        port: Optional[str] = '5000' - Port of the inference server.
            Only required if handle_code_execution is True.
        ssh_server: Optional[str] = None - SSH server for tunneling requests.
            Useful if server is running on slurm cluster to which there is an ssh access
            Can also be specified through NEMO_SKILLS_SSH_SERVER env var.
        ssh_key_path: Optional[str] = None - Path to the ssh key for tunneling.
            Can also be specified through NEMO_SKILLS_SSH_KEY_PATH env var.
    """

    def __init__(
        self,
        model_type: str,
        host: str = '127.0.0.1',
        port: str = '5000',
        ssh_server: str | None = None,
        ssh_key_path: str | None = None,
    ):
        self.model_type = model_type
        self.server_host = host
        self.server_port = port
        self.ssh_server = ssh_server
        self.ssh_key_path = ssh_key_path
        if ssh_server is None:
            self.ssh_server = os.getenv("NEMO_SKILLS_SSH_SERVER")
        if ssh_key_path is None:
            self.ssh_key_path = os.getenv("NEMO_SKILLS_SSH_KEY_PATH")

        if self.ssh_server and self.ssh_key_path:
            import sshtunnel_requests

            self.requests_lib = sshtunnel_requests.from_url(f"ssh://{self.ssh_server}:22", self.ssh_key_path)
        else:
            self.requests_lib = requests

    def score(self, prompts: list[str]) -> list[dict]:
        pass<|MERGE_RESOLUTION|>--- conflicted
+++ resolved
@@ -497,22 +497,17 @@
             result['top_logprobs'] = choice.logprobs.top_logprobs
         if choice.finish_reason:
             result["finish_reason"] = choice.finish_reason
+        if choice.tool_calls:
+            result["tool_calls"] = choice.tool_calls
+        
         return result
 
     def _parse_chat_completion_response(self, response) -> dict:
         choice = response.choices[0]
         output = choice.message.content
-<<<<<<< HEAD
-        result = {'generation': output, 'message': choice.message, 'num_generated_tokens': response.usage.completion_tokens}
-        
-        if choice.message.tool_calls:
-            result['tool_calls'] = choice.message.tool_calls
-            
-=======
         if output is None:
             output = ""
         result = {'generation': output, 'num_generated_tokens': response.usage.completion_tokens}
->>>>>>> cd302b1d
         if choice.logprobs and choice.logprobs.content:
             result['logprobs'] = [tok.logprob for tok in choice.logprobs.content]
             result['tokens'] = [tok.token for tok in choice.logprobs.content]
@@ -524,6 +519,10 @@
                 result['top_logprobs'].append(logprob)
         if choice.finish_reason:
             result["finish_reason"] = choice.finish_reason
+        if choice.message.tool_calls:
+            result["tool_calls"] = choice.message.tool_calls
+            result["message"] = choice.message
+
         return result
 
     def _stream_completion_chunks(self, response, gen_id: str):
