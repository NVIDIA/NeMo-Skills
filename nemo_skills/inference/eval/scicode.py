# Copyright (c) 2025, NVIDIA CORPORATION.  All rights reserved.
#
# Licensed under the Apache License, Version 2.0 (the "License");
# you may not use this file except in compliance with the License.
# You may obtain a copy of the License at
#
#     http://www.apache.org/licenses/LICENSE-2.0
#
# Unless required by applicable law or agreed to in writing, software
# distributed under the License is distributed on an "AS IS" BASIS,
# WITHOUT WARRANTIES OR CONDITIONS OF ANY KIND, either express or implied.
# See the License for the specific language governing permissions and
# limitations under the License.

import logging
import sys
from dataclasses import field

import hydra
import openai

from nemo_skills.inference.eval.scicode_utils import extract_python_script, prefilled_steps_code, process_problem_steps
from nemo_skills.inference.generate import GenerateSolutionsConfig, GenerationTask, InferenceConfig
from nemo_skills.inference.model import server_params
from nemo_skills.utils import get_help_message, get_logger_name, nested_dataclass, remove_thinking, setup_logging

LOG = logging.getLogger(get_logger_name(__file__))


@nested_dataclass(kw_only=True)
class SciCodeGenerationConfig(GenerateSolutionsConfig):
    """SciCode benchmark generation. Will run queries multiple times including previously generated code.
    For the full list of supported parameters, use 'python -m nemo_skills.inference.generate --help'
    """

    # Inheritance was converting these dataclasses to dicts, so to be on the safe side we override them
    inference: InferenceConfig = field(default_factory=InferenceConfig)  # LLM call parameters
    # Inference server configuration {server_params}
    server: dict = field(default_factory=dict)

    prompt_config: str = "eval/scicode/background"
    with_background: bool = True

    remove_thinking: bool = True  # changing default


cs = hydra.core.config_store.ConfigStore.instance()
cs.store(name="base_scicode_generation_config", node=SciCodeGenerationConfig)


class SciCodeGenerationTask(GenerationTask):
<<<<<<< HEAD
=======
    def __init__(self, cfg: SciCodeGenerationConfig):
        super().__init__(cfg)

>>>>>>> d5d70328
    def log_example_prompt(self, data):
        """Scicode is multi-call benchmark, so we can't print a single prompt."""
        return

    async def process_single_datapoint(self, data_point, all_data):
        """Will do all necessary generations to get a single answer for the data point."""
        problem_id = data_point['problem_id']
        total_steps = len(data_point['sub_steps'])
        previous_llm_code = [None] * total_steps
        task_solutions = {}
        full_outputs = {}
        total_generated_tokens = 0
        out_of_context = False
        for cur_step in range(total_steps):
            # this comes from original implementation, not fully sure what's the reason for this if
            if (problem_id, cur_step) in prefilled_steps_code:
                previous_llm_code[cur_step] = prefilled_steps_code[problem_id, cur_step]
                continue

            if out_of_context:
                task_solutions[f"{problem_id}.{cur_step}"] = '_ran_out_of_context_'
                continue

            problem_steps_str, next_step_str, previous_code_str = process_problem_steps(
                data_point, cur_step, previous_llm_code, self.cfg.with_background
            )
            dependencies = data_point["required_dependencies"]
            assert next_step_str
            previous_code = f'{dependencies}\n{previous_code_str}\n'
            prepare_data_point = {
                'problem_steps_str': problem_steps_str,
                'next_step_str': next_step_str,
                'dependencies': dependencies,
            }
            try:
                llm_output = await super().process_single_datapoint(prepare_data_point, all_data)
            # TODO: this is a hack (as not all servers return that),
            # but eventually we should support handling errors like this globally for all generations
            except openai.BadRequestError as e:
                if 'Please reduce the length of the messages or completion' in str(e):
                    LOG.warning(
                        "SciCode generation failed due to running out of context. "
                        "Failing for subsequent subtasks automatically.",
                    )
                    out_of_context = True
                    task_solutions[f"{problem_id}.{cur_step}"] = '_ran_out_of_context_'
                    continue
                else:
                    raise

            full_outputs[f"{problem_id}.{cur_step}"] = llm_output
            total_generated_tokens += llm_output.get('num_generated_tokens', 0)
            if self.cfg.remove_thinking:
                remove_thinking(llm_output, 'generation', self.cfg.thinking_begin, self.cfg.thinking_end)
            extracted_python = extract_python_script(llm_output['generation'])
            previous_llm_code[cur_step] = extracted_python
            # TODO: save those as separate entries so that we can preserve intermediate progress on reruns
            task_solutions[f"{problem_id}.{cur_step}"] = f'{previous_code}\n{extracted_python}'

        # generation is a dict["problem_id.subtask_step": full_solution] here
        return {
            'generation': task_solutions,
            'num_generated_tokens': total_generated_tokens,
            'full_outputs': full_outputs,
        }


GENERATION_TASK_CLASS = SciCodeGenerationTask


# Update the hydra main to use the class method
@hydra.main(version_base=None, config_name='base_scicode_generation_config')
def scicode_generation(cfg: SciCodeGenerationConfig):
    cfg = SciCodeGenerationConfig(_init_nested=True, **cfg)
    LOG.info("Config used: %s", cfg)

    task = SciCodeGenerationTask(cfg)
    task.generate()


HELP_MESSAGE = get_help_message(
    SciCodeGenerationConfig,
    server_params=server_params(),
)

if __name__ == "__main__":
    if '--help' in sys.argv or '-h' in sys.argv:
        print(HELP_MESSAGE)
    else:
        setup_logging()
        scicode_generation()<|MERGE_RESOLUTION|>--- conflicted
+++ resolved
@@ -49,12 +49,6 @@
 
 
 class SciCodeGenerationTask(GenerationTask):
-<<<<<<< HEAD
-=======
-    def __init__(self, cfg: SciCodeGenerationConfig):
-        super().__init__(cfg)
-
->>>>>>> d5d70328
     def log_example_prompt(self, data):
         """Scicode is multi-call benchmark, so we can't print a single prompt."""
         return
