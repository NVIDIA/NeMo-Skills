# Copyright (c) 2024, NVIDIA CORPORATION.  All rights reserved.
#
# Licensed under the Apache License, Version 2.0 (the "License");
# you may not use this file except in compliance with the License.
# You may obtain a copy of the License at
#
#     http://www.apache.org/licenses/LICENSE-2.0
#
# Unless required by applicable law or agreed to in writing, software
# distributed under the License is distributed on an "AS IS" BASIS,
# WITHOUT WARRANTIES OR CONDITIONS OF ANY KIND, either express or implied.
# See the License for the specific language governing permissions and
# limitations under the License.


import copy
import json
import logging
import re
import time
import uuid
from concurrent.futures import ThreadPoolExecutor

from nemo_skills.code_execution import extract_code_to_execute, format_code_output
from nemo_skills.code_execution.sandbox import Sandbox
from nemo_skills.inference.server.model import BaseModel, TRTLLMModel, get_model, models, trim_after_stop_phrases
from nemo_skills.utils import nested_dataclass, python_doc_to_cmd_help

LOG = logging.getLogger(__name__)


@nested_dataclass(kw_only=True)
class CodeExecutionConfig:
    max_code_output_characters: int = 1000
    code_execution_timeout: float = 10.0
    max_code_executions: int = 3
<<<<<<< HEAD
    sandbox_traceback_verbosity: str = 'context'  # could be plain, context, verbose, or minimal
    add_remaining_code_executions: bool = False
=======
    sandbox_traceback_verbosity: str = 'plain' # could be plain, context, verbose, or minimal
>>>>>>> 4c448014


class CodeExecutionWrapper:
    def __init__(self, model: BaseModel, sandbox: Sandbox, config: CodeExecutionConfig):
        self.model = model
        self.sandbox = sandbox
        self.config = config

        self.gen_id_to_params = {}
        self.gen_id_to_future = {}
        self.cancelled_gen_ids = set()  # Track cancelled generation IDs

        self.executor = ThreadPoolExecutor(max_workers=1024)  # is this too much?

        if hasattr(model, '_generate_single_async') and hasattr(model, 'cancel_generations'):
            self._can_cancel_generations = True
        else:
            self._can_cancel_generations = False

    def _is_generation_cancelled(self, gen_id):
        """Check if a generation has been requested to be cancelled."""
        return gen_id in self.cancelled_gen_ids

    def _generate_single(
        self,
        prompt: str | dict,
        code_begin: str,
        code_end: str,
        code_output_begin: str,
        code_output_end: str,
        code_output_format: str,
        tokens_to_generate: int,
        temperature: float,
        top_p: float,
        top_k: int,
        min_p: float,
        repetition_penalty: float,
        random_seed: int,
        stop_phrases: list[str] | None = None,
        top_logprobs: int | None = None,
        gen_id: str = None,  # used for cancelling requests if supported
        buffer_time: int = 0,
    ):
        if not isinstance(prompt, str):
            raise NotImplementedError("OpenAI API is not supported yet.")
        if top_logprobs is not None:  # TODO: add this
            raise NotImplementedError("top_logprobs is not supported yet.")

        if stop_phrases is None:
            stop_phrases = []
        # making a copy of prompts to not corrupt original data
        new_prompt = copy.deepcopy(prompt)
        allowed_code_executions = re.search(
            r"You may perform up to (\d+) Python code calls to assist your reasoning", prompt
        )
        if not allowed_code_executions:
            allowed_code_executions = self.config.max_code_executions
        else:
            try:
                allowed_code_executions = int(allowed_code_executions.group(1))
            except:
                allowed_code_executions = self.config.max_code_executions

        question_buffer_time = copy.copy(buffer_time)
        question_start_time = int(time.time())

        request = {
            "prompt": new_prompt,
            "tokens_to_generate": tokens_to_generate,
            "temperature": temperature,
            "top_k": top_k,
            "top_p": top_p,
            "min_p": min_p,
            "random_seed": random_seed,
            "repetition_penalty": repetition_penalty,
            "stop_phrases": stop_phrases + [code_end],
            "buffer_time": buffer_time,
        }
        session_id = None
        code_rounds_executed = 0
        total_num_generated_tokens = 0
        generation_time = 0
        code_execution_time = 0
        stopped_on_repetition = False
        # adding plus one to make sure there is always some completion after the last requested code block
        for generation_index in range(self.config.max_code_executions + 1):

            generation_time_start = time.time()
            # Deprecate buffer time by elapsed time
            deprecated_buffer_time = int(question_buffer_time - (time.time() - question_start_time))
            request["buffer_time"] = deprecated_buffer_time

            # Check if generation has been cancelled before proceeding
            if gen_id is not None and self._is_generation_cancelled(gen_id):
                break

            if self._can_cancel_generations:
                # Wait for generation to finish while periodically checking for cancellation
                # TODO: clean up the interface to always use public method, not just in this case
                request["prompts"] = [request.pop("prompt")]
                async_gen_id = self.model.generate_async(**request, remove_stop_phrases=False)[0]
                while True:
                    time.sleep(0.5)
                    # Check periodically if generation should be cancelled
                    if gen_id is not None and self._is_generation_cancelled(gen_id):
                        self.model.cancel_generations([async_gen_id])
                        break

                    output_dict = self.model.get_generations([async_gen_id])[0]
                    if output_dict['generation'] is not None:
                        break

                if gen_id is not None and self._is_generation_cancelled(gen_id):
                    break
                request["prompt"] = request.pop("prompts")[0]
            else:
                output_dict = self.model._generate_single(**request)

            output, num_generated_tokens = output_dict['generation'], output_dict.get('num_generated_tokens', 0)
            # no need to do anything with this as the code below should just exit, so that's only for logging
            stopped_on_repetition = output_dict.get('stopped_on_repetition', False)
            request['prompt'] += output
            # if it's the extra iteration, we don't execute the code block and just finish

            if generation_index == self.config.max_code_executions:
                break
            # adjusting requested tokens to account for what has been generated already
            request['tokens_to_generate'] -= num_generated_tokens
            total_num_generated_tokens += num_generated_tokens
            generation_time += int(time.time() - generation_time_start)
            # TODO: currently we don't account for tokens in the code output that we add to the prompt
            #       in most cases the output should be small though
            if request['tokens_to_generate'] <= 0:
                break
            # .rfind(code_end, 0, -1) searches for the second-to-last occurrence of code_end and checks
            # that the last code_begin is not closed to ensure that we are inside the code block
            if output.endswith(code_end) and output.rfind(code_begin) > output.rfind(code_end, 0, -1):
                code_execution_time_start = time.time()
                execution_dict, session_id = self.sandbox.execute_code(
                    generated_code=extract_code_to_execute(output, code_begin, code_end),
                    timeout=self.config.code_execution_timeout,
                    max_output_characters=self.config.max_code_output_characters,
                    session_id=session_id,
<<<<<<< HEAD
                    traceback_verbosity=self.config.sandbox_traceback_verbosity,
=======
                    traceback_verbosity=self.config.sandbox_traceback_verbosity
>>>>>>> 4c448014
                )
                remaining_code_executions = None
                if self.config.add_remaining_code_executions:
                    remaining_code_executions = allowed_code_executions - generation_index - 1
                # adding code output to the prompt
                request['prompt'] += format_code_output(
                    execution_dict, code_output_begin, code_output_end, code_output_format, remaining_code_executions
                )
                code_execution_time += int(time.time() - code_execution_time_start)
                code_rounds_executed += 1
            else:  # if no code was generated, we need to finish
                break

        # removing original prompt
        return {
            'generation': request['prompt'][len(prompt) :],
            'code_rounds_executed': code_rounds_executed,
            'total_num_generated_tokens': total_num_generated_tokens,
            'generation_time': generation_time,
            'code_execution_time': code_execution_time,
            'stopped_on_repetition': stopped_on_repetition,
        }

    # TODO: is there a way to reuse this with BaseModel?
    def generate_async(
        self,
        prompts: list[str | dict],
        code_begin: str | list[str],
        code_end: str | list[str],
        code_output_begin: str | list[str],
        code_output_end: str | list[str],
        code_output_format: str | list[str],
        tokens_to_generate: int | list[int] = 512,
        temperature: float | list[float] = 0.0,
        top_p: float | list[float] = 0.95,
        top_k: int | list[int] = 0,
        min_p: float | list[float] = 0.0,
        repetition_penalty: float | list[float] = 1.0,
        random_seed: int | list[int] = 0,
        stop_phrases: list[str] | list[list[str]] | None = None,
        remove_stop_phrases: bool = True,
        top_logprobs: int | list[int] | None = None,
        buffer_time: int | list[int] = 0,
    ) -> list[dict]:
        """For any generation parameter you can specify a list of values that needs to match the number of prompts.

        Not every server supports that, so make sure to override this method directly if that's not the case.
        """
        # TODO: currently nemo server would get separate 1-batch requests, which is likely really inefficient
        #       but the alternative is to have a fully separate implementation, which is also not nice
        #       If we find ourselves needing to use nemo with code execution often, we should fix this
        if top_logprobs is not None:  # TODO: add this
            raise NotImplementedError("top_logprobs is not supported yet.")
        kwargs = {
            'code_begin': code_begin,
            'code_end': code_end,
            'code_output_begin': code_output_begin,
            'code_output_end': code_output_end,
            'code_output_format': code_output_format,
            'tokens_to_generate': tokens_to_generate,
            'temperature': temperature,
            'top_p': top_p,
            'top_k': top_k,
            'min_p': min_p,
            'repetition_penalty': repetition_penalty,
            'random_seed': random_seed,
            'stop_phrases': stop_phrases,
            "buffer_time": buffer_time,
        }
        for key, value in kwargs.items():
            is_list = False
            if key == 'stop_phrases' and (value and isinstance(value[0], list)):
                is_list = True
            if key != 'stop_phrases' and isinstance(value, list):
                is_list = True
            if is_list and len(value) != len(prompts):
                raise ValueError(f"Length of {key} should match the number of prompts.")
            if not is_list:
                kwargs[key] = [value for _ in range(len(prompts))]

        gen_ids = []
        for request_idx in range(len(prompts)):
            request = {key: value[request_idx] for key, value in kwargs.items()}
            request['prompt'] = prompts[request_idx]
            self.model.preprocess_request(request)
            gen_id = str(uuid.uuid4())
            # Pass the gen_id to _generate_single
            future = self.executor.submit(self._generate_single, gen_id=gen_id, **request)
            self.gen_id_to_future[gen_id] = future
            self.gen_id_to_params[gen_id] = (request['stop_phrases'], remove_stop_phrases)
            gen_ids.append(gen_id)

        return gen_ids

    def cancel_generations(self, generation_ids: list[str]) -> list[str]:
        if not self._can_cancel_generations:
            raise NotImplementedError("This model does not support cancelling generations.")

        statuses = []
        for generation_id in generation_ids:
            if generation_id not in self.gen_id_to_future:
                raise ValueError(f"Generation id {generation_id} not found.")

            # Mark this generation as cancelled - it will be actually cancelled in the generate_single loop
            self.cancelled_gen_ids.add(generation_id)
            statuses.append("canceled")

            # TODO: more checks?

        return statuses

    def get_generations(
        self,
        generation_ids: list[str],
    ) -> list[dict]:

        generations = []
        for generation_id in generation_ids:
            if generation_id not in self.gen_id_to_future:
                raise ValueError(f"Generation id {generation_id} not found.")

            stop_phrases, remove_stop_phrases = self.gen_id_to_params[generation_id]
            future = self.gen_id_to_future[generation_id]
            if not future.done():
                output = {
                    'generation': None,
                    'code_rounds_executed': None,
                    'total_num_generated_tokens': None,
                    'generation_time': None,
                    'code_execution_time': None,
                }
            else:
                output = future.result()
                del self.gen_id_to_future[generation_id]
                del self.gen_id_to_params[generation_id]

            if remove_stop_phrases:
                if output['generation'] is not None:
                    output['generation'] = trim_after_stop_phrases(output['generation'], stop_phrases)

            generations.append(output)

        return generations

    def generate(
        self,
        prompts: list[str | dict],
        code_begin: str | list[str],
        code_end: str | list[str],
        code_output_begin: str | list[str],
        code_output_end: str | list[str],
        code_output_format: str | list[str],
        tokens_to_generate: int | list[int] = 512,
        temperature: float | list[float] = 0.0,
        top_p: float | list[float] = 0.95,
        top_k: int | list[int] = 0,
        min_p: float | list[float] = 0.0,
        repetition_penalty: float | list[float] = 1.0,
        random_seed: int | list[int] = 0,
        stop_phrases: list[str] | list[list[str]] | None = None,
        remove_stop_phrases: bool = True,
        buffer_time: int | list[int] = 0,
    ) -> list[dict]:
        """For any generation parameter you can specify a list of values that needs to match the number of prompts.

        Not every server supports that, so make sure to override this method directly if that's not the case.
        """
        generation_ids = self.generate_async(
            prompts=prompts,
            code_begin=code_begin,
            code_end=code_end,
            code_output_begin=code_output_begin,
            code_output_end=code_output_end,
            code_output_format=code_output_format,
            tokens_to_generate=tokens_to_generate,
            temperature=temperature,
            top_p=top_p,
            top_k=top_k,
            min_p=min_p,
            repetition_penalty=repetition_penalty,
            random_seed=random_seed,
            stop_phrases=stop_phrases,
            remove_stop_phrases=remove_stop_phrases,
            buffer_time=buffer_time,
        )
        all_generations = [None] * len(prompts)
        while True:
            remaining_ids = [generation_id for generation_id in generation_ids if generation_id is not None]
            if len(remaining_ids) == 0:
                break
            remaining_positions = [
                idx for idx, generation_id in enumerate(generation_ids) if generation_id is not None
            ]
            generations = self.get_generations(remaining_ids)
            for gen_pos, gen_dict in zip(remaining_positions, generations):
                if gen_dict['generation'] is not None:  # will be None until done
                    generation_ids[gen_pos] = None
                    all_generations[gen_pos] = gen_dict

            time.sleep(1)

        return all_generations


def server_params():
    """Returns server documentation (to include in cmd help)."""
    # TODO: This needs a fix now
    prefix = f'\n        server_type: str = MISSING - Choices: {list(models.keys())}'
    return python_doc_to_cmd_help(BaseModel, docs_prefix=prefix, arg_prefix="server.")


def get_code_execution_model(server_type, code_execution=None, sandbox=None, **kwargs):
    """A helper function to make it easier to set server through cmd."""
    model = get_model(server_type=server_type, **kwargs)
    if code_execution is None:
        code_execution = {}
    code_execution_config = CodeExecutionConfig(**code_execution)
    return CodeExecutionWrapper(model=model, sandbox=sandbox, config=code_execution_config)<|MERGE_RESOLUTION|>--- conflicted
+++ resolved
@@ -34,12 +34,8 @@
     max_code_output_characters: int = 1000
     code_execution_timeout: float = 10.0
     max_code_executions: int = 3
-<<<<<<< HEAD
-    sandbox_traceback_verbosity: str = 'context'  # could be plain, context, verbose, or minimal
+    sandbox_traceback_verbosity: str = 'plain'  # could be plain, context, verbose, or minimal
     add_remaining_code_executions: bool = False
-=======
-    sandbox_traceback_verbosity: str = 'plain' # could be plain, context, verbose, or minimal
->>>>>>> 4c448014
 
 
 class CodeExecutionWrapper:
@@ -183,11 +179,7 @@
                     timeout=self.config.code_execution_timeout,
                     max_output_characters=self.config.max_code_output_characters,
                     session_id=session_id,
-<<<<<<< HEAD
                     traceback_verbosity=self.config.sandbox_traceback_verbosity,
-=======
-                    traceback_verbosity=self.config.sandbox_traceback_verbosity
->>>>>>> 4c448014
                 )
                 remaining_code_executions = None
                 if self.config.add_remaining_code_executions:
