--- conflicted
+++ resolved
@@ -187,10 +187,6 @@
                             session_id=new_outputs[idx]['session_id'],
                         )
                 for idx, output in zip(remaining_ids, outputs):
-<<<<<<< HEAD
-=======
-                    new_outputs[idx]['full_prompt'].generated_solution += output
->>>>>>> b241d858
                     if output.endswith(CODE_SEPARATORS[-1]):
                         result, new_outputs[idx]['session_id'] = futures[idx].result()
                         # for now if there is any error or no output, we stop generation
@@ -198,30 +194,23 @@
                         if result['error_message']:
                             new_outputs[idx]['error_message'] = result['error_message']
                             if self.stop_on_code_error:
-                                new_outputs[idx]['full_prompt'] += output
+                                new_outputs[idx]['full_prompt'].generate_solutions += output
                                 continue
                             text_only_part = output.split(CODE_SEPARATORS[0])[0]
-                            new_outputs[idx]['full_prompt'] += text_only_part
+                            new_outputs[idx]['full_prompt'].generate_solutions += text_only_part
                             code_output = self.__recover_from_error(request, new_outputs[idx], executor)
                             # if re-generation did not help
                             if code_output is None:
                                 code_output = result["result"]
-                                new_outputs[idx]['full_prompt'] += output[len(text_only_part) :]
+                                new_outputs[idx]['full_prompt'].generate_solutions += output[len(text_only_part) :]
                         else:
-                            new_outputs[idx]['full_prompt'] += output
+                            new_outputs[idx]['full_prompt'].generate_solutions += output
                             new_outputs[idx]['error_message'] = ''
                             code_output = result["result"]
 
                         # adding code output to the prompt
-<<<<<<< HEAD
                         code_output = f'\n{CODE_OUTPUT_SEPARATORS[0]}\n{code_output}\n{CODE_OUTPUT_SEPARATORS[1]}\n'
-                        new_outputs[idx]['full_prompt'] += code_output
-=======
-                        code_output = (
-                            f'\n{CODE_OUTPUT_SEPARATORS[0]}\n{result["result"]}\n{CODE_OUTPUT_SEPARATORS[1]}\n'
-                        )
-                        new_outputs[idx]['full_prompt'].generated_solution += code_output
->>>>>>> b241d858
+                        new_outputs[idx]['full_prompt'].generate_solutions += code_output
                         # setting a limit on max code executions to speed things up
                         # (sometimes keeps repeating the same sequence forever)
                         if num_executions >= self.max_code_executions:
@@ -229,7 +218,7 @@
                         else:
                             new_ids.append(idx)
                     else:
-                        new_outputs[idx]['full_prompt'] += output
+                        new_outputs[idx]['full_prompt'].generate_solutions += output
                 remaining_ids = new_ids
 
         # removing original prompt and stop tokens from the end of the generated text
