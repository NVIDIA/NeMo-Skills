# Copyright (c) 2024, NVIDIA CORPORATION.  All rights reserved.
#
# Licensed under the Apache License, Version 2.0 (the "License");
# you may not use this file except in compliance with the License.
# You may obtain a copy of the License at
#
#     http://www.apache.org/licenses/LICENSE-2.0
#
# Unless required by applicable law or agreed to in writing, software
# distributed under the License is distributed on an "AS IS" BASIS,
# WITHOUT WARRANTIES OR CONDITIONS OF ANY KIND, either express or implied.
# See the License for the specific language governing permissions and
# limitations under the License.

import logging
import sys
from dataclasses import field
from pathlib import Path

import hydra

from nemo_skills.inference.generate import GenerateSolutionsConfig, GenerationTask, InferenceConfig
from nemo_skills.inference.server.code_execution_model import server_params
from nemo_skills.inference.server.reward_model import get_reward_model
from nemo_skills.utils import get_help_message, get_logger_name, nested_dataclass, setup_logging

LOG = logging.getLogger(get_logger_name(__file__))


@nested_dataclass(kw_only=True)
class RewardModelConfig(GenerateSolutionsConfig):
    """LLM reward model parameters."""

    input_file: str | None = None  # Can directly specify an input file, if using a custom dataset
    output_file: str | None = None  # Where to save the generations if `input_file` is provided
    # Can specify an input directory, where the file will be inferred output.jsonl if no seed
    # is provided, and output-rs{{seed}}.jsonl. This pattern is used to match the output files from
    # the `generate` pipeline
    input_dir: str | None = None
    # Where to save the generations (with the identical file name) if `input_dir` is provided
    output_dir: str | None = None
    # Used to identify the input file if `input_dir` is provided. If `random_seed` is not provided,
    # the input will be assumed to be from 'greedy' generation
    random_seed: str | None = None
    # Inheritance was converting these dataclasses to dicts, so to be on the safe side we override them
    inference: InferenceConfig = field(default_factory=InferenceConfig)  # LLM call parameters
    server: dict = field(default_factory=dict)
    sandbox: dict = field(default_factory=dict)

    # Async loop is currently not supported for reward model
    # Currently reward models are quite fast, so we don't need to use async loop
    use_async_loop: bool = False
    # Code execution is not supported for reward model
    code_execution: bool = False

    # Generation is used to construct the prompt for the reward model
    prefix_generation_to_response: bool = True

    # Key to store the reward model score
    generation_key: str = "reward_model_score"
    # Reward model specific parameters
    reward_model_type: str = "orm"

    def __post_init__(self):
        if self.random_seed.strip() == 'None':
            self.random_seed = None
        if self.input_file is None and self.input_dir is not None:
            seed = f'-rs{self.random_seed}' if self.random_seed is not None else ''
            self.input_file = Path(self.input_dir) / f"output{seed}.jsonl"
            self.output_file = Path(self.output_dir) / f"output{seed}.jsonl"
        elif self.input_file is not None and self.input_dir is None:
            if self.output_file is None:
                raise ValueError("Output file should be provided if providing `input_file`")
        else:
            raise ValueError("`input_file` and `input_dir` cannot be provided at the same time")

        # Validate the server parameters - inherited from the generate config
        self._post_init_validate_server()

        # Validate that certain parameters should only have certain values
        self._post_init_validate_params()

    def _post_init_validate_params(self):
        """Validate that certain parameters are restricted to certain values"""
        if self.use_async_loop:
            raise ValueError("Async generation is not supported for reward model")
        if self.code_execution:
            raise ValueError("Code execution is not supported for reward model")


cs = hydra.core.config_store.ConfigStore.instance()
cs.store(name="base_reward_model_config", node=RewardModelConfig)


class RewardModelTask(GenerationTask):
    def __init__(self, cfg: RewardModelConfig):
        super().__init__(cfg)

    def setup_llm(self):
        """LLM is a reward model"""
        return get_reward_model(model_type=self.cfg.reward_model_type, **self.cfg.server)

    def llm_generate(self, data_points, data):
        """Rather than generating, we are scoring the data points"""
        outputs = self.llm.score(prompts=[self.prompt.fill(dp, data) for dp in data_points])
        return outputs


# Update the hydra main to use the class method
@hydra.main(version_base=None, config_name='base_reward_model_config')
def score(cfg: RewardModelConfig):
    cfg = RewardModelConfig(_init_nested=True, **cfg)
    LOG.info("Config used: %s", cfg)

    task = RewardModelTask(cfg)
    task.generate()


HELP_MESSAGE = get_help_message(
    RewardModelConfig,
<<<<<<< HEAD
    server_params=server_params(),
    sandbox_params=sandbox_params(),
=======
    params=server_params(),
>>>>>>> 6ab4dd49
)


if __name__ == "__main__":
    if '--help' in sys.argv or '-h' in sys.argv:
        print(HELP_MESSAGE)
    else:
        setup_logging()
        score()<|MERGE_RESOLUTION|>--- conflicted
+++ resolved
@@ -116,15 +116,7 @@
     task.generate()
 
 
-HELP_MESSAGE = get_help_message(
-    RewardModelConfig,
-<<<<<<< HEAD
-    server_params=server_params(),
-    sandbox_params=sandbox_params(),
-=======
-    params=server_params(),
->>>>>>> 6ab4dd49
-)
+HELP_MESSAGE = get_help_message(RewardModelConfig)
 
 
 if __name__ == "__main__":
