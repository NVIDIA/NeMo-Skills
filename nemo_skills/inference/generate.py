--- conflicted
+++ resolved
@@ -380,18 +380,9 @@
         for idx, dp in enumerate(data):
             if idx in filled_positions:
                 continue
-<<<<<<< HEAD
-            if self.cfg.prompt_format == "openai":
-                # openai format allows for a list to be top-level key, if that's the case, wrapping it in a messages key
-                if isinstance(dp, list):
-                    dp = {"messages": dp}
-            else:
-                raise ValueError(f"Unknown prompt format: {self.cfg.prompt_format}")
-=======
             if self.cfg.prompt_format == "openai" and isinstance(dp, list):
                 # openai format allows for a list to be top-level key, if that's the case, wrapping it in a messages key
                 dp = {"messages": dp}
->>>>>>> d226d6d5
             dp[self.cfg.async_position_key] = idx
             remaining_data.append(dp)
 
