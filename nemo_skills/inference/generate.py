--- conflicted
+++ resolved
@@ -181,11 +181,7 @@
             if len(data_points) == cfg.batch_size or idx == len(data) - 1:
                 if cfg.multi_turn_key is None:
                     outputs = llm.generate(
-<<<<<<< HEAD
                         prompts=[prompt.fill(dp, include_generation=cfg.include_generation, partial_generation=cfg.partial_generation) for dp in data_points],
-=======
-                        prompts=[prompt.fill(dp, include_generation=cfg.include_generation) for dp in data_points],
->>>>>>> b9e47af4
                         stop_phrases=combine_stop_phrases(prompt.stop_phrases, extra_stop_phrases),
                         **asdict(cfg.inference),
                         **extra_generate_params,
@@ -213,11 +209,7 @@
                         # getting a new set of generations
                         turn_outputs = llm.generate(
                             prompts=[
-<<<<<<< HEAD
                                 prompt.fill(turn_data_points[dp_index], multi_turn_key=cfg.multi_turn_key, include_generation=cfg.include_generation, partial_generation=cfg.partial_generation)
-=======
-                                prompt.fill(turn_data_points[dp_index], multi_turn_key=cfg.multi_turn_key, include_generation=cfg.include_generation)
->>>>>>> b9e47af4
                                 for dp_index in dp_indices
                             ],
                             stop_phrases=combine_stop_phrases(prompt.stop_phrases, extra_stop_phrases),
@@ -288,11 +280,7 @@
             # Dynamic sending requests to maintain cfg.max_concurrent_requests running requests
             num_to_submit = min(cfg.max_concurrent_requests - len(in_progress), len(request_queue))
             batch_indices = [request_queue.popleft() for _ in range(num_to_submit)]
-<<<<<<< HEAD
             batch_prompts = [prompt.fill(data[idx], include_generation=cfg.include_generation, partial_generation=cfg.partial_generation) for idx in batch_indices]
-=======
-            batch_prompts = [prompt.fill(data[idx], include_generation=cfg.include_generation) for idx in batch_indices]
->>>>>>> b9e47af4
 
             if len(batch_prompts) > 0:
                 generation_ids = llm.generate_async(
