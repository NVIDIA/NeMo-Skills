# Copyright (c) 2024, NVIDIA CORPORATION.  All rights reserved.
#
# Licensed under the Apache License, Version 2.0 (the "License");
# you may not use this file except in compliance with the License.
# You may obtain a copy of the License at
#
#     http://www.apache.org/licenses/LICENSE-2.0
#
# Unless required by applicable law or agreed to in writing, software
# distributed under the License is distributed on an "AS IS" BASIS,
# WITHOUT WARRANTIES OR CONDITIONS OF ANY KIND, either express or implied.
# See the License for the specific language governing permissions and
# limitations under the License.

import asyncio
import json
import logging
import random
import sys
import time
from copy import deepcopy
from dataclasses import asdict, field
from pathlib import Path
from typing import Any

import hydra
from omegaconf import ListConfig, OmegaConf, open_dict
from tqdm import tqdm

from nemo_skills.code_execution.sandbox import get_sandbox, sandbox_params
from nemo_skills.inference.model import (
    OnlineGenSelectConfig,
    get_code_execution_model,
    get_model,
    get_online_genselect_model,
    server_params,
)
from nemo_skills.prompt.utils import get_prompt
from nemo_skills.utils import (
    chunk_data,
    get_help_message,
    get_logger_name,
    nested_dataclass,
    remove_thinking,
    setup_logging,
)

LOG = logging.getLogger(get_logger_name(__file__))


@nested_dataclass(kw_only=True)
class InferenceConfig:
    temperature: float = 0.0  # Temperature of 0 means greedy decoding
    top_k: int = -1
    top_p: float = 0.95
    min_p: float = 0.0
    random_seed: int = 0
    tokens_to_generate: int = 2048
    repetition_penalty: float = 1.0
    top_logprobs: int | None = None

    extra_body: dict = field(default_factory=dict)  # Any other extra params passed with extra_body argument


@nested_dataclass(kw_only=True)
class GenerateSolutionsConfig:
    """LLM generation parameters."""

    input_file: str  # Path to the input file with data
    output_file: str  # Where to save the generations
    prompt_config: str | None = None  # How to format the data into prompts
    prompt_template: str | None = None  # not required for OpenAI server
    # to specify the format of the prompt, "ns" for NeMo-Skills format or "openai" for OpenAI chat format
    prompt_format: str = "ns"
    prompt_suffix: str = ""  # suffix to add to the prompt, e.g. " /no_think"
    system_message: str | None = None  # can override the default system message in the config
    code_tags: str | None = None  # required when using code execution
    examples_type: str | None = None  # to be able to customize few-shot examples

    # Inference server configuration {server_params}
    server: dict = field(default_factory=dict)
    # Sandbox configuration {sandbox_params}
    sandbox: dict = field(default_factory=dict)
    # Prompt configuration - path to yaml files
    prefix_generation_to_response: bool = False  # whether to include "generation" as prefix to the response
    # if True, model will be prompted to continue "generation" without closing assistant tag
    continue_prefix_generation: bool = False

    inference: InferenceConfig = field(default_factory=InferenceConfig)  # LLM call parameters

    max_samples: int = -1  # If > 0, will stop after generating this many samples. Useful for debugging
    skip_filled: bool = False  # If True, will skip the generations that are already in the output file

    # maximum number of concurrent requests to the server for the async loop
    # if sync loop is used, this is the batch size
    max_concurrent_requests: int = 512
    # chunk the dataset into equal sized parts and index into them
    num_chunks: int | None = None  # if specified, will split the data into chunks and only generate for one chunk
    chunk_id: int | None = None  # if specified, will index the specified chunk only

    # if False, will not add num_generated_tokens and generation_time values.
    # Useful when running judge jobs to keep the original generation statistics
    add_generation_stats: bool = True

    generation_key: str = "generation"
    # if specified, we will have a loop over that key in the data file and
    # treat each element as a new turn of conversation
    # E.g. if multi_turn_key="turns" and a line in your data file has
    # turns: ['Hey how are you?', 'And where do you live?']
    # the generations will also be a list with the first entry corresponding to prompt
    # with the first question, second entry to both first question, first answer and second question
    # and so on
    multi_turn_key: str | None = None

    async_position_key: str = "_async_position"  # key to use for preserving position in async loop in data dict

    # can add this flag to just print the first prompt instead of running generation
    # useful to double check that your data can be loaded and prompt has what you expect
    dry_run: bool = False

    # set to True if code execution needs to be supported
    code_execution: bool = False
    # Controls how many code executions are allowed in prompt (useful for models that support dynamically setting this)
    # if total_code_executions placeholder is not in the prompt, this parameter has no effect
    # Can be int, (min,max) tuple, or None
    # If (min,max) tuple, will be randomly sampled from random.randint(min_val, max_val) for each sample in a batch
    # useful to generate data with variable number of total_code_executions_in_prompt
    total_code_executions_in_prompt: Any = None
    # When True, total_code_executions_in_prompt override model defaults
    override_max_code_executions: bool = False

    # set to True if online genselect is used
    online_genselect: bool = False
    # genselect config
    online_genselect_config: OnlineGenSelectConfig = field(default_factory=OnlineGenSelectConfig)

    # extra stop phrases for llms
    extra_stop_phrases: list[str] = field(default_factory=list)

    # if True, will move full generation to _full_generation key and keep cfg.generation_key without thinking tokens
    remove_thinking: bool = False
    thinking_begin: str = "<think>"
    thinking_end: str = "</think>"

    def __post_init__(self):
        self._post_init_validate_data()
        self._post_init_validate_server()
        self._post_init_validate_params()

    def _post_init_validate_data(self):
        if isinstance(self.total_code_executions_in_prompt, ListConfig):
            self.total_code_executions_in_prompt = list(self.total_code_executions_in_prompt)

        if self.total_code_executions_in_prompt is not None and not isinstance(
            self.total_code_executions_in_prompt, (int, list, tuple)
        ):
            raise ValueError(
                "`total_code_executions_in_prompt` must be either int, list, tuple, or None, "
                f"got {type(self.total_code_executions_in_prompt)}"
            )

    def _post_init_validate_server(self):
        if self.server["server_type"] in ["nemo", "megatron"] and self.prompt_template is None:
            LOG.warning(
                "NeMo/Megatron implementation of openai chat completions api "
                "doesn't support batching and thus is very slow. "
                "Until this is fixed, we highly recommend that you provide prompt template explicitly."
            )

        if self.server["server_type"] in ["openai", "azureopenai"] and self.prompt_template is not None:
            raise ValueError("Prompt template is not supported for OpenAI server")

    def _post_init_validate_params(self):
        """Validate that certain parameters are restricted to certain values"""
        if self.prompt_format not in ["ns", "openai"]:
            raise ValueError(f"prompt_format must be either 'ns' or 'openai', got '{self.prompt_format}'")

        if self.prompt_format == "openai":
            assert self.prompt_config is None, "prompt_config is not supported for prompt_format == 'openai'"
            assert self.prompt_template is None, "prompt_template is not supported for prompt_format == 'openai'"
            assert self.system_message is None, "system_message is not supported for prompt_format == 'openai'"
        else:
            assert self.prompt_config is not None, "prompt_config is required when prompt_format == 'ns'"
        for param, default_value in self._get_disallowed_params():
            if getattr(self, param) != default_value:
                raise ValueError(f"{param} must be {default_value}")

    def _get_disallowed_params(self):
        """Returns a list of parameters with their default values to check that they are not changed from the defaults"""
        return []


cs = hydra.core.config_store.ConfigStore.instance()
cs.store(name="base_generation_config", node=GenerateSolutionsConfig)


def combine_stop_phrases(prompt_phrases, extra_phrases):
    if prompt_phrases is None and extra_phrases is None:
        return None
    if prompt_phrases is None:
        return extra_phrases
    if extra_phrases is None:
        return prompt_phrases

    if isinstance(extra_phrases, ListConfig):
        extra_phrases = OmegaConf.to_object(extra_phrases)

    return prompt_phrases + extra_phrases


class GenerationTask:
    @classmethod
    def get_generation_default_args(cls) -> str:
        """
        Returns the default arguments for the generation task.
        Override this method to customize the default arguments.

        Returns:
            Dict: Default arguments for the generation task.
        """
        return ""

    @classmethod
    def get_server_command_fn(cls) -> callable:
        """
        Returns the function to get the server command for the generation task.
        Override this method to customize the server command function.

        Returns:
            callable: Function that returns the server command.
        """
        from nemo_skills.pipeline.utils import get_server_command

        return get_server_command

    def __init__(self, cfg: GenerateSolutionsConfig):
        """
        Class that represents a generation task. It implements a template of steps to generate solutions using LLMs.
        Individual functions can be overriden to customize the behavior of the generation task.

        Args:
            cfg: GenerateSolutionsConfig object with the configuration parameters or subclass.
        """
        self.cfg = cfg

        self.llm = self.setup_llm()
        self.prompt = self.setup_prompt()

        if self.cfg.code_execution:
            self.extra_generate_params = self.prompt.get_code_execution_args()
        else:
            self.extra_generate_params = {}

        self.extra_stop_phrases = OmegaConf.to_container(self.cfg.extra_stop_phrases, resolve=True)

        LOG.info(
            "Async loop is maintaining %d generations in parallel. "
            "Use max_concurrent_requests to control the number of concurrent requests.",
            self.cfg.max_concurrent_requests,
        )
<<<<<<< HEAD

        # Initialize semaphore for controlling concurrent requests
        self.semaphore = asyncio.Semaphore(self.cfg.max_concurrent_requests)
=======

        # Initialize semaphore for controlling concurrent requests
        if self.cfg.online_genselect:
            # Each request will generate multiple solutions, so we need to divide the semaphore by the parallel requests
            self.semaphore = asyncio.Semaphore(
                self.cfg.max_concurrent_requests // self.cfg.online_genselect_config.max_concurrent_requests
            )
        else:
            self.semaphore = asyncio.Semaphore(self.cfg.max_concurrent_requests)

>>>>>>> 3d96e313
        # output_lock will be initialized when async_loop is called
        self.output_lock = None

    def setup_llm(self):
        if self.cfg.code_execution:
            sandbox = get_sandbox(**self.cfg.sandbox) if self.cfg.sandbox is not None else None
            llm = get_code_execution_model(**self.cfg.server, sandbox=sandbox)
        elif self.cfg.online_genselect:
            # Use the same prompt template for genselect as the one used for generation
            self.cfg.online_genselect_config.prompt_template = self.cfg.prompt_template
            self.cfg.online_genselect_config.thinking_begin = self.cfg.thinking_begin
            self.cfg.online_genselect_config.thinking_end = self.cfg.thinking_end
            llm = get_online_genselect_model(
                **self.cfg.server, online_genselect_config=self.cfg.online_genselect_config
            )
        else:
            llm = get_model(**self.cfg.server)

        return llm

    def setup_prompt(self):
        if self.cfg.prompt_format == "openai":
            return None

        prompt = get_prompt(
            self.cfg.prompt_config, self.cfg.prompt_template, self.cfg.code_tags, examples_type=self.cfg.examples_type
        )
        if self.cfg.system_message is not None:
            prompt.config.system = self.cfg.system_message
        LOG.info("Prompt used: %s", prompt)
        return prompt

    def log_example_prompt(self, data):
        data_point = deepcopy(data[0])

        if self.cfg.prompt_format == "openai":
            # print the prompt in openai format
            LOG.info("Example prompt in OpenAI format: \nData dictionary: %s", data_point)
            return

        if self.cfg.multi_turn_key is None:
            LOG.info(
                "Example prompt:\nData dictionary: %s\nPrompt: %s", data_point, self.fill_prompt(data_point, data)
            )
        else:
            data_point[self.cfg.multi_turn_key] = data_point[self.cfg.multi_turn_key][:1]
            LOG.info(
                "Example prompt (first turn only):\nData dictionary: %s\nPrompt: %s",
                data_point,
                self.fill_prompt(data_point, data),
            )

    def load_data(self):
        data = []
        with open(self.cfg.input_file, "rt", encoding="utf-8") as fin:
            for line in fin:
                data.append(json.loads(line))

        # chunk the dataset if required
        if self.cfg.num_chunks is not None and self.cfg.chunk_id is not None:
            data, self.cfg.output_file = chunk_data(data, self.cfg.output_file, self.cfg.chunk_id, self.cfg.num_chunks)
            LOG.info(
                f"Chunking the data into {self.cfg.num_chunks} chunks and processing chunk {self.cfg.chunk_id}.\n"
                f"Number of samples in the chunk: {len(data)}"
            )

        if self.cfg.max_samples > 0:
            data = data[: self.cfg.max_samples]

        return data

    def preprocess_data(self, data):
        """A placeholder for any data preprocessing that needs to be done before generation."""
        return data

    def postprocess(self):
        """A placeholder for any postprocessing that needs to be done after generation.

        Data is already saved to self.cfg.output_file, so it can be read and re-saved from there.
        """
        pass

    def skip_completed_samples(self, data):
        # if non-async file exists and we are asked to skip filled, then there is no more data to process
        if self.cfg.skip_filled and Path(self.cfg.output_file).exists():
            return []

        filled_positions = set()
        if self.cfg.skip_filled:
            if self.cfg.num_chunks:
                chunk_index = self.cfg.output_file.rfind("_chunk")
                base_output_file = self.cfg.output_file[:chunk_index] + ".jsonl"
                if Path(base_output_file).exists():
                    LOG.warning(f"File `{base_output_file}` exists, skipping generation")
                    return []
            try:
                with open(self.cfg.output_file + '-async', "rt", encoding="utf-8") as fin:
                    for line in fin:
                        filled_positions.add(int(json.loads(line)[self.cfg.async_position_key]))
            except FileNotFoundError:
                LOG.warning(f"File `{self.cfg.output_file}-async` not found, starting from scratch")

        remaining_data = []
        for idx, dp in enumerate(data):
            if idx in filled_positions:
                continue
            if self.cfg.prompt_format == "openai" and isinstance(dp, list):
                # openai format allows for a list to be top-level key, if that's the case, wrapping it in a messages key
                dp = {"messages": dp}
            dp[self.cfg.async_position_key] = idx
            remaining_data.append(dp)

        return remaining_data

    # TODO: data will not include any samples skipped after restart
    def fill_prompt(self, data_point, data):
        """Passing in full data in case it's needed to fill the prompt in subclasses."""
        if self.cfg.prompt_format == "openai":
            if self.cfg.prompt_suffix:
                data_point["messages"][-1]["content"] += self.cfg.prompt_suffix
            return data_point["messages"]

        total_code_executions_in_prompt = self.cfg.total_code_executions_in_prompt
        if total_code_executions_in_prompt is not None:
            if isinstance(total_code_executions_in_prompt, (list, tuple)):
                min_val, max_val = total_code_executions_in_prompt
                total_code_executions_in_prompt = random.randint(min_val, max_val)
            data_point['total_code_executions'] = total_code_executions_in_prompt
        data_point = deepcopy(data_point)
        filled_prompt = self.prompt.fill(
            data_point,
            multi_turn_key=self.cfg.multi_turn_key,
            prefix_generation_to_response=self.cfg.prefix_generation_to_response,
            continue_prefix_generation=self.cfg.continue_prefix_generation,
        )
        if self.cfg.prompt_suffix:
            if isinstance(filled_prompt, list):
                filled_prompt[-1]['content'] += self.cfg.prompt_suffix
            else:
                filled_prompt += self.cfg.prompt_suffix
        return filled_prompt

    def dump_outputs(self, outputs, data_points, fout):
        for output, original_data_point in zip(outputs, data_points):
            # to make it easier to follow up with evaluation and limit accidental errors, we are adding
            # all of the ground-truth data to the output file alongside the generated solutions
            output[self.cfg.generation_key] = output.pop("generation")

            # calculating total generation time
            if self.cfg.add_generation_stats:
                output['generation_end_time'] = time.time()
                # TODO: start time is saved in data_point, not output, need to fix that
                output['generation_time'] = (
                    output['generation_end_time'] - original_data_point['generation_start_time']
                )
            else:
                # generation_start_time was overriden, so restoring it from end and total
                # TODO: this is a bit hacky, need a rewrite
                if 'generation_end_time' in original_data_point and 'generation_time' in original_data_point:
                    output['generation_start_time'] = (
                        original_data_point['generation_end_time'] - original_data_point['generation_time']
                    )
                else:
                    output.pop('generation_start_time', None)
                output.pop('num_generated_tokens', None)

            for key in output:
                original_data_point.pop(key, None)
            output.update(original_data_point)
            if self.cfg.remove_thinking:
                remove_thinking(output, self.cfg.generation_key, self.cfg.thinking_begin, self.cfg.thinking_end)
            fout.write(json.dumps(output) + "\n")

    def prefill_generation(self, data_point) -> dict | None:
        """Prefill generation in case LLM is not required."""
        # Override this method to customize the prefilling behavior.
        return None

    async def process_single_datapoint(self, data_point, all_data):
        generation_params = {
            "prompt": self.fill_prompt(data_point, all_data),
            "stop_phrases": combine_stop_phrases(
                self.prompt.stop_phrases if self.prompt is not None else None, self.extra_stop_phrases
            ),
            **asdict(self.cfg.inference),
            **self.extra_generate_params,
        }

        if self.cfg.code_execution:
            if self.cfg.override_max_code_executions and self.cfg.total_code_executions_in_prompt is not None:
                max_code_executions_values = [data_point['total_code_executions']]
                generation_params['max_code_executions'] = max_code_executions_values

        return await self.llm.generate_async(**generation_params)

    async def _process_single_datapoint_with_semaphore(self, data_point, all_data, fout, pbar):
        """Process a single data point with semaphore control."""
        async with self.semaphore:
            # registering current time to calculate total generation time
            data_point['generation_start_time'] = time.time()

            # Generate output for this single data point
            output = await self.process_single_datapoint(data_point, all_data)

            # Thread-safe output writing
            async with self.output_lock:
                self.dump_outputs([output], [data_point], fout)
                pbar.update(1)

    async def async_loop(self, data):
        """Async loop to generate generations using asyncio."""

        # Initialize output lock for thread-safe writing
        if self.output_lock is None:
            self.output_lock = asyncio.Lock()

        # We first segregate the data into prefilled and non-prefilled data points
        prefilled_data_points, prefilled_outputs = [], []
        remaining_data_points = []

        for data_point in data:
            prefill_output = self.prefill_generation(data_point)
            if prefill_output is not None:
                prefilled_outputs.append(prefill_output)
                prefilled_data_points.append(data_point)
            else:
                remaining_data_points.append(data_point)

        pbar = tqdm(total=len(remaining_data_points), desc="Remaining generations")

        with open(self.cfg.output_file + "-async", "at", encoding="utf-8", buffering=1) as fout:
            # Dump prefilled data first
            if len(prefilled_data_points) > 0:
                async with self.output_lock:
                    self.dump_outputs(prefilled_outputs, prefilled_data_points, fout)
<<<<<<< HEAD

            # Create tasks for all remaining data points
            tasks = []
            for data_point in remaining_data_points:
                task = asyncio.create_task(self._process_single_datapoint_with_semaphore(data_point, data, fout, pbar))
                tasks.append(task)

=======

            # Create tasks for all remaining data points
            tasks = []
            for data_point in remaining_data_points:
                task = asyncio.create_task(self._process_single_datapoint_with_semaphore(data_point, data, fout, pbar))
                tasks.append(task)

>>>>>>> 3d96e313
            # Wait for all tasks to complete
            if tasks:
                await asyncio.gather(*tasks)

            pbar.close()

        self.restore_async_order()

    def restore_async_order(self):
        # After we are done, need to restore the order and resave without position ids
        with open(self.cfg.output_file + '-async', "rt", encoding="utf-8") as fin:
            generations = [json.loads(line) for line in fin]

        ordered_generations = [None] * len(generations)
        for gen_dict in generations:
            async_pos = gen_dict.pop(self.cfg.async_position_key)
            ordered_generations[async_pos] = gen_dict

        with open(self.cfg.output_file, "wt", encoding="utf-8") as fout:
            for gen_dict in ordered_generations:
                fout.write(json.dumps(gen_dict) + "\n")

        Path(self.cfg.output_file + '-async').unlink()

    def generate(self):
        Path(self.cfg.output_file).absolute().parent.mkdir(parents=True, exist_ok=True)

        data = self.load_data()

        data = self.skip_completed_samples(data)

        if len(data) == 0:
            LOG.info("No data to process, exiting.")
            return

        data = self.preprocess_data(data)

        self.log_example_prompt(data)

        if self.cfg.dry_run:
            LOG.info("Exiting without running generation as dry_run flag is set.")
            return

        if not self.cfg.skip_filled:
            for output_path in [Path(self.cfg.output_file), Path(self.cfg.output_file + "-async")]:
                if output_path.exists():
                    output_path.unlink()

        asyncio.run(self.async_loop(data))

        self.postprocess()


GENERATION_TASK_CLASS = GenerationTask


# Update the hydra main to use the class method
@hydra.main(version_base=None, config_name='base_generation_config')
def generate(cfg: GenerateSolutionsConfig):
    cfg = GenerateSolutionsConfig(_init_nested=True, **cfg)
    LOG.info("Config used: %s", cfg)

    task = GenerationTask(cfg)
    task.generate()


HELP_MESSAGE = get_help_message(
    GenerateSolutionsConfig,
    server_params=server_params(),
    sandbox_params=sandbox_params(),
)


if __name__ == "__main__":
    if '--help' in sys.argv or '-h' in sys.argv:
        print(HELP_MESSAGE)
    else:
        setup_logging()
        generate()<|MERGE_RESOLUTION|>--- conflicted
+++ resolved
@@ -258,11 +258,6 @@
             "Use max_concurrent_requests to control the number of concurrent requests.",
             self.cfg.max_concurrent_requests,
         )
-<<<<<<< HEAD
-
-        # Initialize semaphore for controlling concurrent requests
-        self.semaphore = asyncio.Semaphore(self.cfg.max_concurrent_requests)
-=======
 
         # Initialize semaphore for controlling concurrent requests
         if self.cfg.online_genselect:
@@ -273,7 +268,6 @@
         else:
             self.semaphore = asyncio.Semaphore(self.cfg.max_concurrent_requests)
 
->>>>>>> 3d96e313
         # output_lock will be initialized when async_loop is called
         self.output_lock = None
 
@@ -509,7 +503,6 @@
             if len(prefilled_data_points) > 0:
                 async with self.output_lock:
                     self.dump_outputs(prefilled_outputs, prefilled_data_points, fout)
-<<<<<<< HEAD
 
             # Create tasks for all remaining data points
             tasks = []
@@ -517,15 +510,6 @@
                 task = asyncio.create_task(self._process_single_datapoint_with_semaphore(data_point, data, fout, pbar))
                 tasks.append(task)
 
-=======
-
-            # Create tasks for all remaining data points
-            tasks = []
-            for data_point in remaining_data_points:
-                task = asyncio.create_task(self._process_single_datapoint_with_semaphore(data_point, data, fout, pbar))
-                tasks.append(task)
-
->>>>>>> 3d96e313
             # Wait for all tasks to complete
             if tasks:
                 await asyncio.gather(*tasks)
