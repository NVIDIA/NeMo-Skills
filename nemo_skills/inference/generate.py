# Copyright (c) 2024, NVIDIA CORPORATION.  All rights reserved.
#
# Licensed under the Apache License, Version 2.0 (the "License");
# you may not use this file except in compliance with the License.
# You may obtain a copy of the License at
#
#     http://www.apache.org/licenses/LICENSE-2.0
#
# Unless required by applicable law or agreed to in writing, software
# distributed under the License is distributed on an "AS IS" BASIS,
# WITHOUT WARRANTIES OR CONDITIONS OF ANY KIND, either express or implied.
# See the License for the specific language governing permissions and
# limitations under the License.

import importlib
import json
import logging
import sys
from copy import deepcopy
from dataclasses import asdict, field
from pathlib import Path

import hydra
from omegaconf import OmegaConf, open_dict
from tqdm import tqdm

from nemo_skills.code_execution.sandbox import get_sandbox, sandbox_params
from nemo_skills.inference.server.code_execution_model import get_code_execution_model, get_model, server_params
from nemo_skills.prompt.utils import get_prompt
from nemo_skills.utils import get_fields_docstring, get_help_message, nested_dataclass, setup_logging

LOG = logging.getLogger(__file__)


@nested_dataclass(kw_only=True)
class InferenceConfig:
    temperature: float = 0.0  # Temperature of 0 means greedy decoding
    top_k: int = 0
    top_p: float = 0.95
    random_seed: int = 0
    tokens_to_generate: int = 2048
    repetition_penalty: float = 1.0
<<<<<<< HEAD
    logprobs: int | None = None
=======
    get_logprobs: bool = False
>>>>>>> 51147e0b


@nested_dataclass(kw_only=True)
class GenerateSolutionsConfig:
    """LLM generation parameters."""

    output_file: str  # Where to save the generations
    # Inference server configuration {server_params}
    server: dict = field(default_factory=dict)
    # Sandbox configuration {sandbox_params}
    sandbox: dict = field(default_factory=dict)
    # Prompt configuration - path to yaml files
    prompt_template: str | None = None  # not required for OpenAI server
    prompt_config: str | None = None  # we will fetch it from dataset dir if not provided
    examples_type: str | None = None  # to be able to customize few-shot examples
    inference: InferenceConfig = field(default_factory=InferenceConfig)  # LLM call parameters

    # Can specify one of the existing datasets.
    dataset: str | None = None
    split: str | None = None  # Can be train, validation, test or train_full (train + validation)
    input_file: str | None = None  # Can directly specify an input file, if using a custom dataset

    batch_size: int = 128
    max_samples: int = -1  # If > 0, will stop after generating this many samples. Useful for debugging
    skip_filled: bool = False  # If True, will skip the generations that are already in the output file

    # if > 0, will skip this many samples from the beginning of the data file.
    # Useful if need to run multiple slurm jobs on the same data file
    offset: int = 0

    generation_key: str = "generation"
    include_generation: bool = False  # if True, will use "generation" as part of the prompt
    # if specified, we will have a loop over that key in the data file and
    # treat each element as a new turn of conversation
    # E.g. if multi_turn_key="turns" and a line in your data file has
    # turns: ['Hey how are you?', 'And where do you live?']
    # the generations will also be a list with the first entry corresponding to prompt
    # with the first question, second entry to both first question, first answer and second question
    # and so on
    multi_turn_key: str | None = None

    # can add this flag to just print the first prompt instead of running generation
    # useful to double check that your data can be loaded and prompt has what you expect
    dry_run: bool = False

    # set to True if code execution needs to be supported
    code_execution: bool = False

    # extra stop phrases for llms
    extra_stop_phrases: list[str] = field(default_factory=list)

    def __post_init__(self):
        if self.input_file is not None:
            if self.dataset is not None or self.split is not None:
                raise ValueError("Either `input_file` or `dataset` and `split` should be provided, but not both")
        else:
            if self.dataset is None or self.split is None:
                raise ValueError("Either `input_file` or `dataset` and `split` should be provided")
            self.input_file = Path(__file__).parents[1] / "dataset" / self.dataset / f"{self.split}.jsonl"

        if self.dataset is None and self.prompt_config is None:
            raise ValueError("If `dataset` is not provided, `prompt_config` is required")

        if self.server["server_type"] == "trtllm" and self.prompt_template is None:
            # TODO: fix that
            raise ValueError("Prompt template is required for trtllm servers")

        if self.server["server_type"] == "nemo" and self.prompt_template is None:
            LOG.warning(
                "NeMo implementation of openai chat completions api doesn't support batching and thus is very slow. "
                "Until this is fixed, we highly recommend that you provide prompt template explicitly."
            )

        if self.server["server_type"] == "openai" and self.prompt_template is not None:
            raise ValueError("Prompt template is not supported for OpenAI server")


cs = hydra.core.config_store.ConfigStore.instance()
cs.store(name="base_generation_config", node=GenerateSolutionsConfig)


def combine_stop_phrases(prompt_phrases, extra_phrases):
    if prompt_phrases is None and extra_phrases is None:
        return None
    if prompt_phrases is None:
        return extra_phrases
    if extra_phrases is None:
        return prompt_phrases
    return prompt_phrases + extra_phrases


@hydra.main(version_base=None, config_name='base_generation_config')
def generate(cfg: GenerateSolutionsConfig):
    cfg = GenerateSolutionsConfig(_init_nested=True, **cfg)

    LOG.info("Config used: %s", cfg)

    if cfg.prompt_template is None and cfg.server["server_type"] != "openai":
        # TODO: handle this explicitly in model.py clients
        # switching to OpenAI client always if prompt template is not provided
        with open_dict(cfg.server):
            cfg.server["server_type"] = "openai"
            cfg.server["model"] = "model"
        if cfg.code_execution:
            raise ValueError("Code execution is not supported for OpenAI server")

    if cfg.code_execution:
        sandbox = get_sandbox(**cfg.sandbox) if cfg.sandbox is not None else None
        llm = get_code_execution_model(**cfg.server, sandbox=sandbox)
    else:
        llm = get_model(**cfg.server)

    # making sure output dir exists
    Path(cfg.output_file).absolute().parent.mkdir(parents=True, exist_ok=True)

    # we currently assume the dataset is small enough to be loaded into memory
    data = []
    with open(cfg.input_file, "rt", encoding="utf-8") as fin:
        for line in fin:
            data.append(json.loads(line))

    # skipping based on the offset first
    data = data[cfg.offset :]

    starting_idx = 0
    if cfg.skip_filled:
        try:
            with open(cfg.output_file, "rt", encoding="utf-8") as fin:
                starting_idx = len(fin.readlines())
        except FileNotFoundError:
            LOG.warning(f"File `{cfg.output_file}` not found, starting from scratch")

    # additionally, skipping whatever is pre-filled, assuming offset didn't change
    data = data[starting_idx:]
    if cfg.prompt_config is None:
        # fetching from the default for corresponding dataset
        dataset_module = importlib.import_module(f"nemo_skills.dataset.{cfg.dataset}")
        cfg.prompt_config = dataset_module.PROMPT_CONFIG

    prompt = get_prompt(cfg.prompt_config, cfg.prompt_template, examples_type=cfg.examples_type)
    LOG.info("Prompt used: %s", prompt)

    # need to account for anything that's prefilled
    if 0 <= cfg.max_samples <= starting_idx:
        cfg.max_samples = 0

    if starting_idx < cfg.max_samples:
        cfg.max_samples -= starting_idx

    if cfg.max_samples < 0 or cfg.max_samples > len(data):
        cfg.max_samples = len(data)

    if len(data) == 0:  # we might not have any examples if skip_filled=True
        return

    if cfg.multi_turn_key is None:
        LOG.info("Example prompt:\nData dictionary: %s\nPrompt: %s", data[0], prompt.fill(data[0]))
    else:
        first_sample = deepcopy(data[0])
        first_sample[cfg.multi_turn_key] = first_sample[cfg.multi_turn_key][:1]
        LOG.info(
            "Example prompt (first turn only):\nData dictionary: %s\nPrompt: %s",
            first_sample,
            prompt.fill(first_sample, multi_turn_key=cfg.multi_turn_key),
        )

    if cfg.dry_run:
        return

    # if using code execution, we need some extra parameters for generate call
    if cfg.code_execution:
        extra_generate_params = prompt.get_code_execution_args()
    else:
        extra_generate_params = {}

    extra_stop_phrases = OmegaConf.to_container(cfg.extra_stop_phrases, resolve=True)

    # setting buffering=1 to force to dump the output after every line, so that we can see intermediate generations
    with open(cfg.output_file, "at" if cfg.skip_filled else "wt", encoding="utf-8", buffering=1) as fout:
        data_points = []
        for idx, data_point in tqdm(enumerate(data), initial=starting_idx, total=len(data) + starting_idx):
            if idx >= cfg.max_samples:
                break
            data_points.append(data_point)

            if len(data_points) == cfg.batch_size or idx == cfg.max_samples - 1:
                if cfg.multi_turn_key is None:
                    outputs = llm.generate(
                        prompts=[prompt.fill(dp, cfg.include_generation) for dp in data_points],
                        stop_phrases=combine_stop_phrases(prompt.stop_phrases, extra_stop_phrases),
                        **asdict(cfg.inference),
                        **extra_generate_params,
                    )

                else:
                    # TODO: this will not be efficient if different elements have different number of turns
                    # (effective batch size gets smaller). Need to rewrite it to ensure batch size is filled
                    # no matter the turns. Also even the below implementation can probably be simplified
                    turn_data_points = deepcopy(data_points)
                    dp_indices = list(range(len(turn_data_points)))
                    cur_turn = 1
                    outputs = [{"generation": []} for _ in range(len(data_points))]
                    while dp_indices:
                        # updating the turns to only have data up-to the current turn
                        # and adding any generated assistant messages
                        for dp_index in dp_indices:
                            turn_data_points[dp_index][cfg.multi_turn_key] = data_points[dp_index][cfg.multi_turn_key][
                                :cur_turn
                            ]
                            for turn_idx in range(cur_turn - 1):
                                turn_data_points[dp_index][cfg.multi_turn_key][turn_idx]['assistant'] = outputs[
                                    dp_index
                                ]["generation"][turn_idx]
                        # getting a new set of generations
                        turn_outputs = llm.generate(
                            prompts=[
                                prompt.fill(turn_data_points[dp_index], multi_turn_key=cfg.multi_turn_key)
                                for dp_index in dp_indices
                            ],
                            stop_phrases=combine_stop_phrases(prompt.stop_phrases, extra_stop_phrases),
                            **asdict(cfg.inference),
                            **extra_generate_params,
                        )
                        # adding assistant answers to the generations
                        for pos_index, dp_index in enumerate(dp_indices):
                            outputs[dp_index]["generation"].append(turn_outputs[pos_index]["generation"])

                        # removing any indices that got through all turns
                        dp_indices = []
                        for dp_index, (output, dp) in enumerate(zip(outputs, data_points)):
                            if len(output["generation"]) < len(dp[cfg.multi_turn_key]):
                                dp_indices.append(dp_index)
                        cur_turn += 1

                for output, original_data_point in zip(outputs, data_points):
                    # to make it easier to follow up with evaluation and limit accidental errors, we are adding
                    # all of the ground-truth data to the output file alongside the generated solutions
                    original_data_point.pop(cfg.generation_key, None)
                    output[cfg.generation_key] = output.pop("generation")
                    original_data_point.pop(cfg.generation_key, None)
                    output.update(original_data_point)
                    fout.write(json.dumps(output) + "\n")
                data_points = []


HELP_MESSAGE = get_help_message(
    GenerateSolutionsConfig,
    server_params=server_params(),
    sandbox_params=sandbox_params(),
)


if __name__ == "__main__":
    if '--help' in sys.argv or '-h' in sys.argv:
        print(HELP_MESSAGE)
    else:
        setup_logging()
        generate()<|MERGE_RESOLUTION|>--- conflicted
+++ resolved
@@ -40,11 +40,7 @@
     random_seed: int = 0
     tokens_to_generate: int = 2048
     repetition_penalty: float = 1.0
-<<<<<<< HEAD
-    logprobs: int | None = None
-=======
     get_logprobs: bool = False
->>>>>>> 51147e0b
 
 
 @nested_dataclass(kw_only=True)
