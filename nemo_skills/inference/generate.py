# Copyright (c) 2024, NVIDIA CORPORATION.  All rights reserved.
#
# Licensed under the Apache License, Version 2.0 (the "License");
# you may not use this file except in compliance with the License.
# You may obtain a copy of the License at
#
#     http://www.apache.org/licenses/LICENSE-2.0
#
# Unless required by applicable law or agreed to in writing, software
# distributed under the License is distributed on an "AS IS" BASIS,
# WITHOUT WARRANTIES OR CONDITIONS OF ANY KIND, either express or implied.
# See the License for the specific language governing permissions and
# limitations under the License.

import asyncio
import json
import logging
import random
import shutil
import subprocess
import sys
import time
from copy import deepcopy
from dataclasses import asdict, field, is_dataclass
from pathlib import Path
from typing import Any

import hydra
import litellm
from omegaconf import ListConfig
from tqdm import tqdm

from nemo_skills.code_execution.sandbox import get_sandbox, sandbox_params
from nemo_skills.inference.model import (
    ParallelThinkingConfig,
    get_code_execution_model,
    get_model,
    get_parallel_thinking_model,
    get_tool_calling_model,
    server_params,
)
from nemo_skills.prompt.utils import get_prompt
from nemo_skills.utils import (
    chunk_data,
    get_help_message,
    get_logger_name,
    get_server_wait_cmd,
    nested_dataclass,
    remove_thinking,
    setup_logging,
)

LOG = logging.getLogger(get_logger_name(__file__))


@nested_dataclass(kw_only=True)
class InferenceConfig:
    temperature: float = 0.0  # Temperature of 0 means greedy decoding
    top_k: int = -1
    top_p: float = 0.95
    min_p: float = 0.0
    random_seed: int = 0
    tokens_to_generate: int | None = None
    repetition_penalty: float = 1.0
    top_logprobs: int | None = None
    timeout: int | None = 14400  # Timeout for each individual LLM call in seconds

    extra_body: dict = field(default_factory=dict)  # Any other extra params passed with extra_body argument


@nested_dataclass(kw_only=True)
class GenerateSolutionsConfig:
    """LLM generation parameters."""

    input_file: str  # Path to the input file with data
    output_file: str  # Where to save the generations
    prompt_config: str | None = None  # How to format the data into prompts
    # by default we use chat completions, set this to True to use completions API. In that case we will take the
    # tokenizer from the model and apply it to the prompt before sending it. You can override tokenizer with
    # tokenizer parameter
    use_completions_api: bool = False
    # path or name of the tokenizer to use for completions API. By default uses server.model
    tokenizer: str | None = None
    # extra parameters to pass to the tokenizer's apply_chat_template method
    chat_template_kwargs: dict = field(default_factory=dict)
    # to specify the format of the prompt, "ns" for NeMo-Skills format or "openai" for OpenAI chat format
    prompt_format: str = "ns"
    prompt_suffix: str = ""  # suffix to add to the prompt, e.g. " /no_think"
    system_message: str | None = None  # can override the default system message in the config
    code_tags: str | None = None  # required when using code execution
    examples_type: str | None = None  # to be able to customize few-shot examples

    # Inference server configuration {server_params}
    server: dict = field(default_factory=dict)
    # Sandbox configuration {sandbox_params}
    sandbox: dict = field(default_factory=dict)
    # Prompt configuration - path to yaml files
    start_assistant_response_key: str | None = None  # whether to start assistant response with this key

    inference: InferenceConfig = field(default_factory=InferenceConfig)  # LLM call parameters

    max_samples: int = -1  # If > 0, will stop after generating this many samples. Useful for debugging
    skip_filled: bool = False  # If True, will skip the generations that are already in the output file

    # maximum number of concurrent requests to the server for the async loop
    # if sync loop is used, this is the batch size
    max_concurrent_requests: int = 512
    # chunk the dataset into equal sized parts and index into them
    num_chunks: int | None = None  # if specified, will split the data into chunks and only generate for one chunk
    chunk_id: int | None = None  # if specified, will index the specified chunk only

    # if False, will not add num_generated_tokens and generation_time values.
    # Useful when running judge jobs to keep the original generation statistics
    add_generation_stats: bool = True

    generation_key: str = "generation"

    async_position_key: str = "_async_position"  # key to use for preserving position in async loop in data dict

    # can add this flag to just print the first prompt instead of running generation
    # useful to double check that your data can be loaded and prompt has what you expect
    dry_run: bool = False

    # set to True if code execution needs to be supported
    code_execution: bool = False
    # Controls how many code executions are allowed in prompt (useful for models that support dynamically setting this)
    # if total_code_executions placeholder is not in the prompt, this parameter has no effect
    # Can be int, (min,max) tuple, or None
    # If (min,max) tuple, will be randomly sampled from random.randint(min_val, max_val) for each sample in a batch
    # useful to generate data with variable number of total_code_executions_in_prompt
    total_code_executions_in_prompt: Any = None
    # When True, total_code_executions_in_prompt override model defaults
    override_max_code_executions: bool = False

    # stop phrase for llms
    stop_phrase: str | None = None  # if None, will not add any extra stop phrase

    # parallel_thinking config
    parallel_thinking: ParallelThinkingConfig = field(default_factory=ParallelThinkingConfig)

    # Module-based tool configuration
    #   List of tool provider locators using double-colon syntax for the tool class.
    #   Each item should be of the form:
    #     - Module class:  module.path.to.provider::ClassName
    #     - File class:    /abs/or/rel/path/to/provider.py::ClassName
    #
    #   Examples:
    #     - ++tool_modules=["nemo_skills.mcp.servers.python_tool::PythonTool"]
    #     - ++tool_modules=["/nemo_run/code/mcp/example_tool.py::ExampleTool","nemo_skills.mcp.servers.exa_tool::ExaTool"]
    tool_modules: list[str] | None = None
    #
    #   Per-tool overrides keyed by the Tool class name (the same ClassName used above).
    #   Use dotted keys to set nested values (e.g., client_params.base_url).
    #
    #   Common patterns:
    #     - Set PythonTool timeout knob:
    #         ++tool_overrides.PythonTool.exec_timeout_s=30
    #     - Set an ExampleTool server-only arg:
    #         ++tool_overrides.ExampleTool.foo_argument='[TEST] '
    tool_overrides: dict | None = field(default_factory=dict)

    # if True, will move full generation to _full_generation key and keep cfg.generation_key without thinking tokens
    remove_thinking: bool = False
    thinking_begin: str = "<think>"
    thinking_end: str = "</think>"

    # If True, will enable litellm disk cache (useful for keeping intermediate results in case of job timelimit failures)
    enable_litellm_cache: bool = False

    # Evaluation during generation
    eval_type: str | None = None  # "lean4-proof", "math", etc.
    eval_config: dict = field(default_factory=dict)  # Config for the evaluator

    def __post_init__(self):
        self._post_init_validate_data()
        self._post_init_validate_server()
        self._post_init_validate_params()

    def _post_init_validate_data(self):
        if isinstance(self.total_code_executions_in_prompt, ListConfig):
            self.total_code_executions_in_prompt = list(self.total_code_executions_in_prompt)

        if self.total_code_executions_in_prompt is not None and not isinstance(
            self.total_code_executions_in_prompt, (int, list, tuple)
        ):
            raise ValueError(
                "`total_code_executions_in_prompt` must be either int, list, tuple, or None, "
                f"got {type(self.total_code_executions_in_prompt)}"
            )

    def _post_init_validate_server(self):
        if self.server["server_type"] == "megatron":
            if self.tokenizer is None:
                raise ValueError(
                    "Megatron server doesn't support chat completions and we can't infer tokenizer from model name. "
                    "Please provide it with an explicit `tokenizer` parameter."
                )
            self.cfg.use_completions_api = True
            LOG.warning("Megatron inference is extremely slow. It's highly recommended to use other server types!")

    def _post_init_validate_params(self):
        """Validate that certain parameters are restricted to certain values"""
        if self.prompt_format not in ["ns", "openai"]:
            raise ValueError(f"prompt_format must be either 'ns' or 'openai', got '{self.prompt_format}'")

        if self.prompt_format == "openai":
            assert self.prompt_config is None, "prompt_config is not supported for prompt_format == 'openai'"
        else:
            assert self.prompt_config is not None, "prompt_config is required when prompt_format == 'ns'"
        for param, default_value in self._get_disallowed_params():
            if getattr(self, param) != default_value:
                raise ValueError(f"{param} must be {default_value}")

    def _get_disallowed_params(self):
        """Returns a list of parameters with their default values to check that they are not changed from the defaults"""
        return []


cs = hydra.core.config_store.ConfigStore.instance()
cs.store(name="base_generation_config", node=GenerateSolutionsConfig)


class GenerationTask:
    @classmethod
    def get_generation_default_args(cls) -> str:
        """
        Returns the default arguments for the generation task.
        Override this method to customize the default arguments.

        Returns:
            Dict: Default arguments for the generation task.
        """
        return ""

    @classmethod
    def get_server_command_fn(cls) -> callable:
        """
        Returns the function to get the server command for the generation task.
        Override this method to customize the server command function.

        Returns:
            callable: Function that returns the server command.
        """
        from nemo_skills.pipeline.utils import get_server_command

        return get_server_command

    def __init__(self, cfg: GenerateSolutionsConfig):
        """
        Class that represents a generation task. It implements a template of steps to generate solutions using LLMs.
        Individual functions can be overriden to customize the behavior of the generation task.

        Args:
            cfg: GenerateSolutionsConfig object with the configuration parameters or subclass.
        """
        self.cfg = cfg

        # chat template kwargs goes either into extra body of inference or as a prompt parameter
        if self.cfg.chat_template_kwargs:
            if not self.cfg.use_completions_api:
                if "chat_template_kwargs" in self.cfg.inference.extra_body:
                    raise ValueError(
                        "chat_template_kwargs is provided in both inference.extra_body and as a separate argument. "
                        "You can only use one of them!"
                    )
                self.cfg.inference.extra_body = dict(self.cfg.inference.extra_body)
                self.cfg.inference.extra_body["chat_template_kwargs"] = dict(self.cfg.chat_template_kwargs)
                self.cfg.chat_template_kwargs = None

        # Setup tokenizer
        if self.cfg.use_completions_api or self.cfg.server.get("enable_soft_fail", False):
            # These are the only cases where we need a tokenizer
            self.tokenizer = self.cfg.tokenizer or self.cfg.server["model"]
        else:
            self.tokenizer = None

        # Setup litellm cache
        self.setup_litellm_cache()

        if self.cfg.use_completions_api and self.cfg.inference.tokens_to_generate is None:
            raise ValueError("When using completions API, tokens_to_generate must be specified!")

        # Setup prompt formatter and LLM
        self.prompt = self.setup_prompt()
        self.llm = self.setup_llm()

        if self.cfg.code_execution:
            self.extra_generate_params = self.prompt.get_code_execution_args()
        else:
            self.extra_generate_params = {}

        # Setup evaluator if specified
        self.evaluator = None
        if self.cfg.eval_type:
<<<<<<< HEAD
            from nemo_skills.evaluation.evaluator import get_evaluator, supports_single_eval
=======
            from nemo_skills.evaluation.evaluator import get_evaluator_class, supports_single_eval
>>>>>>> 7a8f7e94

            if not supports_single_eval(self.cfg.eval_type, self.cfg.eval_config):
                raise ValueError(
                    f"Evaluator '{self.cfg.eval_type}' does not support single evaluation during generation. "
                    f"Use the evaluation pipeline instead."
                )

<<<<<<< HEAD
            self.evaluator = get_evaluator(self.cfg.eval_type, self.cfg.eval_config)
=======
            self.evaluator = get_evaluator_class(self.cfg.eval_type, self.cfg.eval_config)
>>>>>>> 7a8f7e94

        LOG.info(
            "Async loop is maintaining %d generations in parallel. "
            "Use max_concurrent_requests to control the number of concurrent requests.",
            self.cfg.max_concurrent_requests,
        )

        # Initialize semaphore for controlling concurrent requests
        if self.cfg.parallel_thinking.mode is not None:
            # Each request will generate multiple solutions, so we need to divide the semaphore by the parallel requests
            self.semaphore = asyncio.Semaphore(
                self.cfg.max_concurrent_requests // self.llm.cfg.max_concurrent_requests
            )
        else:
            self.semaphore = asyncio.Semaphore(self.cfg.max_concurrent_requests)

        # output_lock will be initialized when async_loop is called
        self.output_lock = None

    def setup_prompt(self):
        if self.cfg.prompt_format == "openai":
            return None

        prompt = get_prompt(
            prompt_config=self.cfg.prompt_config,
            tokenizer=self.tokenizer if self.cfg.use_completions_api else None,
            code_tags=self.cfg.code_tags,
            examples_type=self.cfg.examples_type,
            system_message=self.cfg.system_message,
        )
        LOG.info("Prompt used: %s", prompt)
        return prompt

    def setup_llm(self):
        self.sandbox = get_sandbox(**self.cfg.sandbox) if self.cfg.sandbox is not None else None

        if self.cfg.code_execution:
            llm = get_code_execution_model(**self.cfg.server, tokenizer=self.tokenizer, sandbox=self.sandbox)
        elif self.cfg.tool_modules is not None:
            llm = get_tool_calling_model(
                **self.cfg.server,
                tool_modules=self.cfg.tool_modules,
                tool_overrides=self.cfg.tool_overrides,
                tokenizer=self.tokenizer,
                additional_config={"sandbox": self.cfg.sandbox},
            )
        else:
            llm = get_model(**self.cfg.server, tokenizer=self.tokenizer)

        if self.cfg.parallel_thinking.mode is not None:
            # We don't want to override these key variables which overlap with self.cfg
            inference_override_config = {
                "remove_thinking": self.cfg.parallel_thinking.remove_thinking,  # Removing thinking from solutions is important for parallel_thinking. We don't want to override this with the main generation config
            }

            llm = get_parallel_thinking_model(
                model=llm,
                orig_prompt_filler=self.fill_prompt,  # Needed for prompt fillling
                parallel_thinking=self.cfg.parallel_thinking,
                main_config=self.cfg,
                inference_override_config=inference_override_config,
            )

        return llm

    def log_example_prompt(self, data):
        data_point = deepcopy(data[0])

        LOG.info("Example prompt:\nData dictionary: %s\nPrompt: %s", data_point, self.fill_prompt(data_point, data))

    def load_data(self):
        data = []
        with open(self.cfg.input_file, "rt", encoding="utf-8") as fin:
            for line in fin:
                data.append(json.loads(line))

        # chunk the dataset if required
        if self.cfg.num_chunks is not None and self.cfg.chunk_id is not None:
            data, self.cfg.output_file = chunk_data(data, self.cfg.output_file, self.cfg.chunk_id, self.cfg.num_chunks)
            LOG.info(
                f"Chunking the data into {self.cfg.num_chunks} chunks and processing chunk {self.cfg.chunk_id}.\n"
                f"Number of samples in the chunk: {len(data)}"
            )

        if self.cfg.max_samples > 0:
            data = data[: self.cfg.max_samples]

        return data

    def preprocess_data(self, data):
        """A placeholder for any data preprocessing that needs to be done before generation."""
        return data

    def postprocess(self):
        """A placeholder for any postprocessing that needs to be done after generation.

        Data is already saved to self.cfg.output_file, so it can be read and re-saved from there.
        """
        pass

    def skip_completed_samples(self, data):
        # if non-async file exists and we are asked to skip filled, then there is no more data to process
        if self.cfg.skip_filled and Path(self.cfg.output_file).exists():
            return []

        filled_positions = set()
        if self.cfg.skip_filled:
            if self.cfg.num_chunks:
                chunk_index = self.cfg.output_file.rfind("_chunk")
                base_output_file = self.cfg.output_file[:chunk_index] + ".jsonl"
                if Path(base_output_file).exists():
                    LOG.warning(f"File `{base_output_file}` exists, skipping generation")
                    return []
            try:
                with open(self.cfg.output_file + "-async", "rt", encoding="utf-8") as fin:
                    for line in fin:
                        filled_positions.add(int(json.loads(line)[self.cfg.async_position_key]))
            except FileNotFoundError:
                LOG.warning(f"File `{self.cfg.output_file}-async` not found, starting from scratch")

        remaining_data = []
        for idx, dp in enumerate(data):
            if idx in filled_positions:
                continue
            if self.cfg.prompt_format == "openai" and isinstance(dp, list):
                # openai format allows for a list to be top-level key, if that's the case, wrapping it in a messages key
                dp = {"messages": dp}
            dp[self.cfg.async_position_key] = idx
            remaining_data.append(dp)

        return remaining_data

    # TODO: data will not include any samples skipped after restart
    def fill_prompt(self, data_point, data):
        """Passing in full data in case it's needed to fill the prompt in subclasses."""
        if self.cfg.prompt_format == "openai":
            if self.cfg.prompt_suffix:
                data_point["messages"][-1]["content"] += self.cfg.prompt_suffix
            if self.cfg.system_message:
                if data_point["messages"][0]["role"] != "system":
                    data_point["messages"].insert(0, {"role": "system", "content": self.cfg.system_message})
                else:
                    data_point["messages"][0]["content"] = self.cfg.system_message
            return data_point["messages"]

        total_code_executions_in_prompt = self.cfg.total_code_executions_in_prompt
        if total_code_executions_in_prompt is not None:
            if isinstance(total_code_executions_in_prompt, (list, tuple)):
                min_val, max_val = total_code_executions_in_prompt
                total_code_executions_in_prompt = random.randint(min_val, max_val)
            data_point["total_code_executions"] = total_code_executions_in_prompt
        data_point = deepcopy(data_point)
        filled_prompt = self.prompt.fill(
            data_point,
            start_assistant_response_key=self.cfg.start_assistant_response_key,
            chat_template_kwargs=self.cfg.chat_template_kwargs,
        )
        if self.cfg.prompt_suffix:
            if isinstance(filled_prompt, list):
                filled_prompt[-1]["content"] += self.cfg.prompt_suffix
            else:
                filled_prompt += self.cfg.prompt_suffix
        return filled_prompt

    def dump_outputs(self, outputs, data_points, fout):
        for output, original_data_point in zip(outputs, data_points):
            # to make it easier to follow up with evaluation and limit accidental errors, we are adding
            # all of the ground-truth data to the output file alongside the generated solutions
            output[self.cfg.generation_key] = output.pop("generation")

            # calculating total generation time
            if self.cfg.add_generation_stats:
                output["generation_end_time"] = time.time()
                # TODO: start time is saved in data_point, not output, need to fix that
                output["generation_time"] = (
                    output["generation_end_time"] - original_data_point["generation_start_time"]
                )
            else:
                # generation_start_time was overriden, so restoring it from end and total
                # TODO: this is a bit hacky, need a rewrite
                if "generation_end_time" in original_data_point and "generation_time" in original_data_point:
                    output["generation_start_time"] = (
                        original_data_point["generation_end_time"] - original_data_point["generation_time"]
                    )
                else:
                    output.pop("generation_start_time", None)
                output.pop("num_generated_tokens", None)

            for key in output:
                original_data_point.pop(key, None)
            output.update(original_data_point)
            if self.cfg.remove_thinking:
                remove_thinking(output, self.cfg.generation_key, self.cfg.thinking_begin, self.cfg.thinking_end)
            fout.write(json.dumps(output) + "\n")

    def prefill_generation(self, data_point) -> dict | None:
        """Prefill generation in case LLM is not required."""
        # Override this method to customize the prefilling behavior.
        return None

    async def process_single_datapoint(self, data_point, all_data):
        # Handle inference config - check if it's a dataclass or already a dict
        if is_dataclass(self.cfg.inference):
            inference_params = asdict(self.cfg.inference)
        else:
            # Already a dict from Hydra
            inference_params = dict(self.cfg.inference)

        generation_params = {
            **inference_params,
            **self.extra_generate_params,
            "prompt": self.fill_prompt(data_point, all_data),
            "stop_phrases": [self.cfg.stop_phrase] if self.cfg.stop_phrase else None,
        }

        if self.cfg.code_execution:
            if self.cfg.override_max_code_executions and self.cfg.total_code_executions_in_prompt is not None:
                generation_params["max_code_executions"] = data_point["total_code_executions"]

        result = await self.llm.generate_async(**generation_params)

<<<<<<< HEAD
        # Apply evaluation hook if configured
        if self.evaluator:
            eval_results = await self.evaluator.eval_single({**data_point, **result})
            result.update(eval_results)

        return result
=======
        return result

    async def apply_evaluation_hook(self, data_point):
        if self.evaluator:
            eval_start_time = time.time()
            eval_results = await self.evaluator.eval_single(data_point)
            eval_end_time = time.time()
            data_point["interleaved_eval_single_time_s"] = eval_end_time - eval_start_time
            data_point.update(eval_results)
        return data_point
>>>>>>> 7a8f7e94

    async def _process_single_datapoint_with_semaphore(self, data_point, all_data, fout, pbar):
        """Process a single data point with semaphore control."""
        async with self.semaphore:
            # registering current time to calculate total generation time
            data_point["generation_start_time"] = time.time()

            # Generate output for this single data point
            output = await self.process_single_datapoint(data_point, all_data)
            # Apply evaluation hook if configured
            # TODO: note that this currently only evaluates independently--if there
            # is any post-processing that needs to be done on the full set of
            # generations, this will not work correctly, and we might need another
            # hook at the end of generation to make it work properly
            output = await self.apply_evaluation_hook({**data_point, **output})

            # Thread-safe output writing
            async with self.output_lock:
                self.dump_outputs([output], [data_point], fout)
                pbar.update(1)

    async def async_loop(self, data):
        """Async loop to generate generations using asyncio."""

        # Initialize output lock for thread-safe writing
        if self.output_lock is None:
            self.output_lock = asyncio.Lock()

        # We first segregate the data into prefilled and non-prefilled data points
        prefilled_data_points, prefilled_outputs = [], []
        remaining_data_points = []

        for data_point in data:
            prefill_output = self.prefill_generation(data_point)
            if prefill_output is not None:
                prefilled_outputs.append(prefill_output)
                prefilled_data_points.append(data_point)
            else:
                remaining_data_points.append(data_point)

        pbar = tqdm(total=len(remaining_data_points), desc="Remaining generations")

        with open(self.cfg.output_file + "-async", "at", encoding="utf-8", buffering=1) as fout:
            # Dump prefilled data first
            if len(prefilled_data_points) > 0:
                async with self.output_lock:
                    self.dump_outputs(prefilled_outputs, prefilled_data_points, fout)

            # Create tasks for all remaining data points
            tasks = []
            for data_point in remaining_data_points:
                task = asyncio.create_task(self._process_single_datapoint_with_semaphore(data_point, data, fout, pbar))
                tasks.append(task)

            # Wait for all tasks to complete
            if tasks:
                await asyncio.gather(*tasks)

            pbar.close()

        self.restore_async_order()

    def restore_async_order(self):
        # After we are done, need to restore the order and resave without position ids
        with open(self.cfg.output_file + "-async", "rt", encoding="utf-8") as fin:
            generations = [json.loads(line) for line in fin]

        ordered_generations = [None] * len(generations)
        for gen_dict in generations:
            async_pos = gen_dict.pop(self.cfg.async_position_key)
            ordered_generations[async_pos] = gen_dict

        with open(self.cfg.output_file, "wt", encoding="utf-8") as fout:
            for gen_dict in ordered_generations:
                fout.write(json.dumps(gen_dict) + "\n")

        Path(self.cfg.output_file + "-async").unlink()
        self.cleanup_litellm_cache()

    def wait_for_server(self):
        server_address = self.cfg.server.get("base_url") or f"{self.cfg.server['host']}:{self.cfg.server['port']}"
        if not server_address:
            LOG.info("Skipping server wait as no server address is provided.")
            return
        server_start_cmd = get_server_wait_cmd(server_address)
        subprocess.run(server_start_cmd, shell=True, check=True)

    def setup_litellm_cache(self):
        if self.cfg.enable_litellm_cache:
            # One cache per (output_file_name, chunk_id) pair
            output_file_name = Path(self.cfg.output_file).name
            self.litellm_cache_dir = (
                Path(self.cfg.output_file).parent / "litellm_cache" / f"{output_file_name}_{self.cfg.chunk_id or 0}"
            )
            litellm.cache = litellm.Cache(type="disk", disk_cache_dir=self.litellm_cache_dir)

    def cleanup_litellm_cache(self):
        if self.cfg.enable_litellm_cache:
            shutil.rmtree(self.litellm_cache_dir)

    def generate(self):
        Path(self.cfg.output_file).absolute().parent.mkdir(parents=True, exist_ok=True)

        data = self.load_data()

        data = self.skip_completed_samples(data)

        if len(data) == 0:
            LOG.info("No data to process, exiting.")
            return

        data = self.preprocess_data(data)

        self.log_example_prompt(data)

        if self.cfg.dry_run:
            LOG.info("Exiting without running generation as dry_run flag is set.")
            return

        if not self.cfg.skip_filled:
            for output_path in [Path(self.cfg.output_file), Path(self.cfg.output_file + "-async")]:
                if output_path.exists():
                    output_path.unlink()

        self.wait_for_server()
        asyncio.run(self.async_loop(data))

        self.postprocess()


GENERATION_TASK_CLASS = GenerationTask


# Update the hydra main to use the class method
@hydra.main(version_base=None, config_name="base_generation_config")
def generate(cfg: GenerateSolutionsConfig):
    cfg = GenerateSolutionsConfig(_init_nested=True, **cfg)
    LOG.info("Config used: %s", cfg)

    task = GenerationTask(cfg)
    task.generate()


HELP_MESSAGE = get_help_message(
    GenerateSolutionsConfig,
    server_params=server_params(),
    sandbox_params=sandbox_params(),
)


if __name__ == "__main__":
    if "--help" in sys.argv or "-h" in sys.argv:
        print(HELP_MESSAGE)
    else:
        setup_logging()
        generate()<|MERGE_RESOLUTION|>--- conflicted
+++ resolved
@@ -292,11 +292,7 @@
         # Setup evaluator if specified
         self.evaluator = None
         if self.cfg.eval_type:
-<<<<<<< HEAD
-            from nemo_skills.evaluation.evaluator import get_evaluator, supports_single_eval
-=======
             from nemo_skills.evaluation.evaluator import get_evaluator_class, supports_single_eval
->>>>>>> 7a8f7e94
 
             if not supports_single_eval(self.cfg.eval_type, self.cfg.eval_config):
                 raise ValueError(
@@ -304,11 +300,7 @@
                     f"Use the evaluation pipeline instead."
                 )
 
-<<<<<<< HEAD
-            self.evaluator = get_evaluator(self.cfg.eval_type, self.cfg.eval_config)
-=======
             self.evaluator = get_evaluator_class(self.cfg.eval_type, self.cfg.eval_config)
->>>>>>> 7a8f7e94
 
         LOG.info(
             "Async loop is maintaining %d generations in parallel. "
@@ -530,14 +522,6 @@
 
         result = await self.llm.generate_async(**generation_params)
 
-<<<<<<< HEAD
-        # Apply evaluation hook if configured
-        if self.evaluator:
-            eval_results = await self.evaluator.eval_single({**data_point, **result})
-            result.update(eval_results)
-
-        return result
-=======
         return result
 
     async def apply_evaluation_hook(self, data_point):
@@ -548,7 +532,6 @@
             data_point["interleaved_eval_single_time_s"] = eval_end_time - eval_start_time
             data_point.update(eval_results)
         return data_point
->>>>>>> 7a8f7e94
 
     async def _process_single_datapoint_with_semaphore(self, data_point, all_data, fout, pbar):
         """Process a single data point with semaphore control."""
