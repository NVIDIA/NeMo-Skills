--- conflicted
+++ resolved
@@ -47,11 +47,8 @@
     random_seed: str | None = None
     # Inheritance was converting these dataclasses to dicts, so to be on the safe side we override them
     inference: InferenceConfig = field(default_factory=InferenceConfig)  # LLM call parameters
-<<<<<<< HEAD
-=======
     server: dict = field(default_factory=dict)
     sandbox: dict = field(default_factory=dict)
->>>>>>> 6ab4dd49
 
     # Override the default Generation config here
     prompt_config: str = "judge/math"
