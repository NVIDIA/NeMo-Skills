<<<<<<< HEAD
user: "{question}"

prompt_template: |-
  <|begin_of_text|><|start_header_id|>user<|end_header_id|>
=======
# Generic prompt for Llama models SFTed by us

system: ""

user: "{question}{context}"

prompt_template: |-
  <|begin_of_text|><|start_header_id|>system<|end_header_id|>
  
  {system}<|eot_id|><|start_header_id|>user<|end_header_id|>
>>>>>>> 5b7d3b6f

  {user}<|eot_id|><|start_header_id|>assistant<|end_header_id|>

  {generation}

stop_phrases: ["<|eot_id|>"]<|MERGE_RESOLUTION|>--- conflicted
+++ resolved
@@ -1,20 +1,13 @@
-<<<<<<< HEAD
-user: "{question}"
-
-prompt_template: |-
-  <|begin_of_text|><|start_header_id|>user<|end_header_id|>
-=======
 # Generic prompt for Llama models SFTed by us
 
 system: ""
 
-user: "{question}{context}"
+user: "{question}"
 
 prompt_template: |-
   <|begin_of_text|><|start_header_id|>system<|end_header_id|>
-  
+
   {system}<|eot_id|><|start_header_id|>user<|end_header_id|>
->>>>>>> 5b7d3b6f
 
   {user}<|eot_id|><|start_header_id|>assistant<|end_header_id|>
 
