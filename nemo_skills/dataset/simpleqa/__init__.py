--- conflicted
+++ resolved
@@ -15,12 +15,7 @@
 # settings that define how evaluation should be done by default (all can be changed from cmdline)
 DATASET_GROUP = "math"
 METRICS_TYPE = "simpleqa"
-<<<<<<< HEAD
-EVAL_ARGS = "++eval_type=math "
-GENERATION_ARGS = "++prompt_config=generic/default "
-=======
 GENERATION_ARGS = "++prompt_config=generic/default ++eval_type=math"
->>>>>>> f5735787
 EVAL_SPLIT = "verified"
 
 # SimpleQA requires judge model for evaluating factual accuracy
