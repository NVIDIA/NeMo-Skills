# Copyright (c) 2024, NVIDIA CORPORATION.  All rights reserved.
#
# Licensed under the Apache License, Version 2.0 (the "License");
# you may not use this file except in compliance with the License.
# You may obtain a copy of the License at
#
#     http://www.apache.org/licenses/LICENSE-2.0
#
# Unless required by applicable law or agreed to in writing, software
# distributed under the License is distributed on an "AS IS" BASIS,
# WITHOUT WARRANTIES OR CONDITIONS OF ANY KIND, either express or implied.
# See the License for the specific language governing permissions and
# limitations under the License.

import argparse
import json
import os
import urllib.request
from pathlib import Path

# Source: Goedel-LM/Goedel-Prover-V2 minif2f dataset
URL = "https://raw.githubusercontent.com/Goedel-LM/Goedel-Prover-V2/refs/heads/main/dataset/minif2f.jsonl"


def download_dataset(output_path):
    if not os.path.exists(output_path):
        urllib.request.urlretrieve(URL, output_path)


def _ensure_header_ends_with_by(text: str) -> str:
    # Ensure the snippet ends with " := by\n" and nothing after it
    marker = ":= by"
    idx = text.rfind(marker)
    if idx != -1:
        return text[: idx + len(marker)] + "\n"
    return text


def clean_lean_snippet(text: str | None) -> str | None:
    if text is None:
        return None
    # Remove all occurrences of "sorry" variants first
    cleaned = text.replace(" by sorry", " by").replace("by sorry", "by").replace("sorry", "")
    # Then enforce DeepSeek-style header ending
    cleaned = _ensure_header_ends_with_by(cleaned)
    return cleaned


def _split_header_and_theorem(text: str) -> tuple[str, str]:
    # Try to split header (imports, options, opens) from the theorem block.
    # Heuristic: header precedes the first occurrence of "/--" (doc) or "theorem ".
    header_end = -1
    doc_idx = text.find("/--")
    if doc_idx != -1:
        header_end = doc_idx
    thm_idx = text.find("theorem ")
    if header_end == -1 or (thm_idx != -1 and thm_idx < header_end):
        header_end = thm_idx
    if header_end is None or header_end <= 0:
        header = ""
    else:
        header = text[:header_end]

    # The theorem starts from the first "theorem " occurrence if present
    if thm_idx != -1:
        theorem = text[thm_idx:]
    else:
        theorem = text
    return header, theorem


def process_entry(entry: dict) -> dict:
    # Build an output entry that mirrors the DeepSeek minif2f fields and order.
    name = entry.get("name", "")
    split = entry.get("split", entry.get("category", ""))
    informal_prefix = entry.get("informal_prefix", "")

    # Prefer formal_statement if present, else fall back to lean4_code
    raw_code = entry.get("formal_statement") or entry.get("lean4_code") or ""
    header, theorem = _split_header_and_theorem(raw_code)
    header = header
    theorem = clean_lean_snippet(theorem) or ""

    out: dict = {}
    out["name"] = name
    if split:
        out["split"] = split
    out["informal_prefix"] = informal_prefix
    out["formal_statement"] = theorem
    # The DeepSeek format includes a goal; we don't synthesize it, keep empty
    out["goal"] = entry.get("goal", "")
    out["header"] = header
    return out


def split_data(input_file):
    valid_data = []
    test_data = []

    with open(input_file, "r", encoding="utf-8") as file:
        for line in file:
            if not line.strip():
                continue
            entry = json.loads(line)
            entry = process_entry(entry)
<<<<<<< HEAD
            if entry.get("split") == "valid":
                valid_data.append(entry)
            elif entry.get("split") == "test":
=======
            split_value = entry["split"]  # Will raise KeyError if missing
            if split_value == "valid":
                valid_data.append(entry)
            elif split_value == "test":
>>>>>>> 882675a1
                test_data.append(entry)
            else:
                raise ValueError(f"Unknown split value: {split_value!r} in entry: {entry}")

    return valid_data, test_data


def save_data(data, output_file):
    with open(output_file, "w", encoding="utf-8") as fout:
        for entry in data:
            fout.write(json.dumps(entry, ensure_ascii=False) + "\n")


def delete_file(file_path):
    if os.path.exists(file_path):
        os.remove(file_path)


def main(split):
    data_dir = Path(__file__).absolute().parent
    original_file = str(data_dir / "minif2f-kimina.jsonl")
    valid_file = str(data_dir / "valid.jsonl")
    test_file = str(data_dir / "test.jsonl")

    download_dataset(original_file)
    valid_data, test_data = split_data(original_file)

    if split == "valid":
        save_data(valid_data, valid_file)
    elif split == "test":
        save_data(test_data, test_file)
    elif split == "all":
        save_data(valid_data, valid_file)
        save_data(test_data, test_file)

    delete_file(original_file)


if __name__ == "__main__":
    parser = argparse.ArgumentParser()
    parser.add_argument("--split", default="all", choices=("all", "test", "valid"), help="Data split to process")
    args = parser.parse_args()

    main(args.split)<|MERGE_RESOLUTION|>--- conflicted
+++ resolved
@@ -103,16 +103,10 @@
                 continue
             entry = json.loads(line)
             entry = process_entry(entry)
-<<<<<<< HEAD
-            if entry.get("split") == "valid":
-                valid_data.append(entry)
-            elif entry.get("split") == "test":
-=======
             split_value = entry["split"]  # Will raise KeyError if missing
             if split_value == "valid":
                 valid_data.append(entry)
             elif split_value == "test":
->>>>>>> 882675a1
                 test_data.append(entry)
             else:
                 raise ValueError(f"Unknown split value: {split_value!r} in entry: {entry}")
